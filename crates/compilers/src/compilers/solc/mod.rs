--- conflicted
+++ resolved
@@ -9,11 +9,7 @@
     output_selection::OutputSelection,
     remappings::Remapping,
     sources::{Source, Sources},
-<<<<<<< HEAD
-    Contract, Error, Settings, Severity, SolcInput,
-=======
-    BytecodeHash, Error, EvmVersion, Settings, Severity, SolcInput,
->>>>>>> b5c2a49d
+    BytecodeHash, Contract, Error, EvmVersion, Settings, Severity, SolcInput,
 };
 use foundry_compilers_core::error::Result;
 use semver::Version;
