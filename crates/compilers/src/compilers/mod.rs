--- conflicted
+++ resolved
@@ -380,17 +380,8 @@
             Ok(version)
         }
     }
-<<<<<<< HEAD
-
-    let version = f(&path)?;
-
-    lock.entry(path).or_default().insert(args.to_vec(), version.clone());
-
-    Ok(version)
 }
 
 pub(crate) trait SimpleCompilerName {
     fn compiler_name_default() -> Cow<'static, str>;
-=======
->>>>>>> fea24308
 }