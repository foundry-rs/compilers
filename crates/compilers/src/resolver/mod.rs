//! Resolution of the entire dependency graph for a project.
//!
//! This module implements the core logic in taking all contracts of a project and creating a
//! resolved graph with applied remappings for all source contracts.
//!
//! Some constraints we're working with when resolving contracts
//!
//!   1. Each file can contain several source units and can have any number of imports/dependencies
//!      (using the term interchangeably). Each dependency can declare a version range that it is
//!      compatible with, solidity version pragma.
//!   2. A dependency can be imported from any directory, see `Remappings`
//!
//! Finding all dependencies is fairly simple, we're simply doing a DFS, starting the source
//! contracts
//!
//! ## Solc version auto-detection
//!
//! Solving a constraint graph is an NP-hard problem. The algorithm for finding the "best" solution
//! makes several assumptions and tries to find a version of "Solc" that is compatible with all
//! source files.
//!
//! The algorithm employed here is fairly simple, we simply do a DFS over all the source files and
//! find the set of Solc versions that the file and all its imports are compatible with, and then we
//! try to find a single Solc version that is compatible with all the files. This is effectively the
//! intersection of all version sets.
//!
//! We always try to activate the highest (installed) solc version first. Uninstalled solc is only
//! used if this version is the only compatible version for a single file or in the intersection of
//! all version sets.
//!
//! This leads to finding the optimal version, if there is one. If there is no single Solc version
//! that is compatible with all sources and their imports, then suddenly this becomes a very
//! difficult problem, because what would be the "best" solution. In this case, just choose the
//! latest (installed) Solc version and try to minimize the number of Solc versions used.
//!
//! ## Performance
//!
//! Note that this is a relatively performance-critical portion of the ethers-solc preprocessing.
//! The data that needs to be processed is proportional to the size of the dependency
//! graph, which can, depending on the project, often be quite large.
//!
//! Note that, unlike the solidity compiler, we work with the filesystem, where we have to resolve
//! remappings and follow relative paths. We're also limiting the nodes in the graph to solidity
//! files, since we're only interested in their
//! [version pragma](https://docs.soliditylang.org/en/develop/layout-of-source-files.html#version-pragma),
//! which is defined on a per source file basis.

use crate::{
    compilers::{Compiler, CompilerVersion, Language, ParsedSource},
    project::VersionedSources,
    ArtifactOutput, CompilerSettings, Project, ProjectPathsConfig,
};
use core::fmt;
use foundry_compilers_artifacts::sources::{Source, Sources};
use foundry_compilers_core::{
    error::{Result, SolcError},
    utils::{self, find_case_sensitive_existing_file},
};
use parse::SolData;
use rayon::prelude::*;
use semver::{Version, VersionReq};
use std::{
    collections::{BTreeSet, HashMap, HashSet, VecDeque},
    io,
    path::{Path, PathBuf},
};
use yansi::{Color, Paint};

pub mod parse;
mod tree;

pub use parse::SolImportAlias;
pub use tree::{print, Charset, TreeOptions};

/// The underlying edges of the graph which only contains the raw relationship data.
///
/// This is kept separate from the `Graph` as the `Node`s get consumed when the `Solc` to `Sources`
/// set is determined.
#[derive(Debug)]
pub struct GraphEdges<D> {
    /// The indices of `edges` correspond to the `nodes`. That is, `edges[0]`
    /// is the set of outgoing edges for `nodes[0]`.
    edges: Vec<Vec<usize>>,
    /// Reverse of `edges`. That is, `rev_edges[0]` is the set of incoming edges for `nodes[0]`.
    rev_edges: Vec<Vec<usize>>,
    /// index maps for a solidity file to an index, for fast lookup.
    indices: HashMap<PathBuf, usize>,
    /// reverse of `indices` for reverse lookup
    rev_indices: HashMap<usize, PathBuf>,
    /// the identified version requirement of a file
    versions: HashMap<usize, Option<VersionReq>>,
    /// the extracted data from the source file
    data: HashMap<usize, D>,
    /// with how many input files we started with, corresponds to `let input_files =
    /// nodes[..num_input_files]`.
    ///
    /// Combined with the `indices` this way we can determine if a file was original added to the
    /// graph as input or was added as resolved import, see [`Self::is_input_file()`]
    num_input_files: usize,
    /// tracks all imports that we failed to resolve for a file
    unresolved_imports: HashSet<(PathBuf, PathBuf)>,
    /// tracks additional include paths resolved by scanning all imports of the graph
    ///
    /// Absolute imports, like `import "src/Contract.sol"` are possible, but this does not play
    /// nice with the standard-json import format, since the VFS won't be able to resolve
    /// "src/Contract.sol" without help via `--include-path`
    resolved_solc_include_paths: BTreeSet<PathBuf>,
}

impl<D> GraphEdges<D> {
    /// How many files are source files
    pub fn num_source_files(&self) -> usize {
        self.num_input_files
    }

    /// Returns an iterator over all file indices
    pub fn files(&self) -> impl Iterator<Item = usize> + '_ {
        0..self.edges.len()
    }

    /// Returns an iterator over all source file indices
    pub fn source_files(&self) -> impl Iterator<Item = usize> + '_ {
        0..self.num_input_files
    }

    /// Returns an iterator over all library files
    pub fn library_files(&self) -> impl Iterator<Item = usize> + '_ {
        self.files().skip(self.num_input_files)
    }

    /// Returns all additional `--include-paths`
    pub fn include_paths(&self) -> &BTreeSet<PathBuf> {
        &self.resolved_solc_include_paths
    }

    /// Returns all imports that we failed to resolve
    pub fn unresolved_imports(&self) -> &HashSet<(PathBuf, PathBuf)> {
        &self.unresolved_imports
    }

    /// Returns a list of nodes the given node index points to for the given kind.
    pub fn imported_nodes(&self, from: usize) -> &[usize] {
        &self.edges[from]
    }

    /// Returns an iterator that yields all imports of a node and all their imports
    pub fn all_imported_nodes(&self, from: usize) -> impl Iterator<Item = usize> + '_ {
        NodesIter::new(from, self).skip(1)
    }

    /// Returns all files imported by the given file
    pub fn imports(&self, file: &Path) -> HashSet<&PathBuf> {
        if let Some(start) = self.indices.get(file).copied() {
            NodesIter::new(start, self).skip(1).map(move |idx| &self.rev_indices[&idx]).collect()
        } else {
            HashSet::new()
        }
    }

    /// Returns all files that import the given file
    pub fn importers(&self, file: &Path) -> HashSet<&PathBuf> {
        if let Some(start) = self.indices.get(file).copied() {
            self.rev_edges[start].iter().map(move |idx| &self.rev_indices[idx]).collect()
        } else {
            HashSet::new()
        }
    }

    /// Returns the id of the given file
    pub fn node_id(&self, file: &Path) -> usize {
        self.indices[file]
    }

    /// Returns the path of the given node
    pub fn node_path(&self, id: usize) -> &PathBuf {
        &self.rev_indices[&id]
    }

    /// Returns true if the `file` was originally included when the graph was first created and not
    /// added when all `imports` were resolved
    pub fn is_input_file(&self, file: &Path) -> bool {
        if let Some(idx) = self.indices.get(file).copied() {
            idx < self.num_input_files
        } else {
            false
        }
    }

    /// Returns the `VersionReq` for the given file
    pub fn version_requirement(&self, file: &Path) -> Option<&VersionReq> {
        self.indices.get(file).and_then(|idx| self.versions.get(idx)).and_then(Option::as_ref)
    }

    /// Returns the parsed source data for the given file
    pub fn get_parsed_source(&self, file: &Path) -> Option<&D> {
        self.indices.get(file).and_then(|idx| self.data.get(idx))
    }
}

/// Represents a fully-resolved solidity dependency graph.
///
/// Each node in the graph is a file and edges represent dependencies between them.
///
/// See also <https://docs.soliditylang.org/en/latest/layout-of-source-files.html?highlight=import#importing-other-source-files>
#[derive(Debug)]
pub struct Graph<D = SolData> {
    /// all nodes in the project, a `Node` represents a single file
    nodes: Vec<Node<D>>,
    /// relationship of the nodes
    edges: GraphEdges<D>,
    /// the root of the project this graph represents
    root: PathBuf,
}

impl<D: ParsedSource> Graph<D> {
    /// Print the graph to `StdOut`
    pub fn print(&self) {
        self.print_with_options(Default::default())
    }

    /// Print the graph to `StdOut` using the provided `TreeOptions`
    pub fn print_with_options(&self, opts: TreeOptions) {
        let stdout = io::stdout();
        let mut out = stdout.lock();
        tree::print(self, &opts, &mut out).expect("failed to write to stdout.")
    }

    /// Returns a list of nodes the given node index points to for the given kind.
    pub fn imported_nodes(&self, from: usize) -> &[usize] {
        self.edges.imported_nodes(from)
    }

    /// Returns an iterator that yields all imports of a node and all their imports
    pub fn all_imported_nodes(&self, from: usize) -> impl Iterator<Item = usize> + '_ {
        self.edges.all_imported_nodes(from)
    }

    /// Returns `true` if the given node has any outgoing edges.
    pub(crate) fn has_outgoing_edges(&self, index: usize) -> bool {
        !self.edges.edges[index].is_empty()
    }

    /// Returns all the resolved files and their index in the graph
    pub fn files(&self) -> &HashMap<PathBuf, usize> {
        &self.edges.indices
    }

    /// Gets a node by index.
    ///
    /// # Panics
    ///
    /// if the `index` node id is not included in the graph
    pub fn node(&self, index: usize) -> &Node<D> {
        &self.nodes[index]
    }

    pub(crate) fn display_node(&self, index: usize) -> DisplayNode<'_, D> {
        DisplayNode { node: self.node(index), root: &self.root }
    }

    /// Returns an iterator that yields all nodes of the dependency tree that the given node id
    /// spans, starting with the node itself.
    ///
    /// # Panics
    ///
    /// if the `start` node id is not included in the graph
    pub fn node_ids(&self, start: usize) -> impl Iterator<Item = usize> + '_ {
        NodesIter::new(start, &self.edges)
    }

    /// Same as `Self::node_ids` but returns the actual `Node`
    pub fn nodes(&self, start: usize) -> impl Iterator<Item = &Node<D>> + '_ {
        self.node_ids(start).map(move |idx| self.node(idx))
    }

    fn split(self) -> (Vec<(PathBuf, Source)>, GraphEdges<D>) {
        let Self { nodes, mut edges, .. } = self;
        // need to move the extracted data to the edges, essentially splitting the node so we have
        // access to the data at a later stage in the compile pipeline
        let mut sources = Vec::new();
        for (idx, node) in nodes.into_iter().enumerate() {
            let Node { path, source, data } = node;
            sources.push((path, source));
            edges.data.insert(idx, data);
        }

        (sources, edges)
    }

    /// Consumes the `Graph`, effectively splitting the `nodes` and the `GraphEdges` off and
    /// returning the `nodes` converted to `Sources`
    pub fn into_sources(self) -> (Sources, GraphEdges<D>) {
        let (sources, edges) = self.split();
        (sources.into_iter().collect(), edges)
    }

    /// Returns an iterator that yields only those nodes that represent input files.
    /// See `Self::resolve_sources`
    /// This won't yield any resolved library nodes
    pub fn input_nodes(&self) -> impl Iterator<Item = &Node<D>> {
        self.nodes.iter().take(self.edges.num_input_files)
    }

    /// Returns all files imported by the given file
    pub fn imports(&self, path: &Path) -> HashSet<&PathBuf> {
        self.edges.imports(path)
    }

    /// Resolves a number of sources within the given config
    pub fn resolve_sources(
        paths: &ProjectPathsConfig<D::Language>,
        sources: Sources,
    ) -> Result<Self> {
        /// checks if the given target path was already resolved, if so it adds its id to the list
        /// of resolved imports. If it hasn't been resolved yet, it queues in the file for
        /// processing
        fn add_node<D: ParsedSource>(
            unresolved: &mut VecDeque<(PathBuf, Node<D>)>,
            index: &mut HashMap<PathBuf, usize>,
            resolved_imports: &mut Vec<usize>,
            target: PathBuf,
        ) -> Result<()> {
            if let Some(idx) = index.get(&target).copied() {
                resolved_imports.push(idx);
            } else {
                // imported file is not part of the input files
                let node = Node::read(&target)?;
                unresolved.push_back((target.clone(), node));
                let idx = index.len();
                index.insert(target, idx);
                resolved_imports.push(idx);
            }
            Ok(())
        }

        // we start off by reading all input files, which includes all solidity files from the
        // source and test folder
        let mut unresolved: VecDeque<_> = sources
            .0
            .into_par_iter()
            .map(|(path, source)| {
                let data = D::parse(source.as_ref(), &path)?;
                Ok((path.clone(), Node { path, source, data }))
            })
            .collect::<Result<_>>()?;

        // identifiers of all resolved files
        let mut index: HashMap<_, _> =
            unresolved.iter().enumerate().map(|(idx, (p, _))| (p.clone(), idx)).collect();

        let num_input_files = unresolved.len();

        // contains the files and their dependencies
        let mut nodes = Vec::with_capacity(unresolved.len());
        let mut edges = Vec::with_capacity(unresolved.len());
        let mut rev_edges = Vec::with_capacity(unresolved.len());

        // tracks additional paths that should be used with `--include-path`, these are libraries
        // that use absolute imports like `import "src/Contract.sol"`
        let mut resolved_solc_include_paths = BTreeSet::new();
        resolved_solc_include_paths.insert(paths.root.clone());

        // keep track of all unique paths that we failed to resolve to not spam the reporter with
        // the same path
        let mut unresolved_imports = HashSet::new();

        // now we need to resolve all imports for the source file and those imported from other
        // locations
        while let Some((path, node)) = unresolved.pop_front() {
            let mut resolved_imports = Vec::new();
            // parent directory of the current file
            let cwd = match path.parent() {
                Some(inner) => inner,
                None => continue,
            };

            for import_path in node.data.resolve_imports(paths, &mut resolved_solc_include_paths)? {
                match paths.resolve_import_and_include_paths(
                    cwd,
                    &import_path,
                    &mut resolved_solc_include_paths,
                ) {
                    Ok(import) => {
                        add_node(&mut unresolved, &mut index, &mut resolved_imports, import)
                            .map_err(|err| {
                                match err {
                                    SolcError::ResolveCaseSensitiveFileName { .. }
                                    | SolcError::Resolve(_) => {
                                        // make the error more helpful by providing additional
                                        // context
                                        SolcError::FailedResolveImport(
                                            Box::new(err),
                                            node.path.clone(),
                                            import_path.clone(),
                                        )
                                    }
                                    _ => err,
                                }
                            })?
                    }
                    Err(err) => {
                        unresolved_imports.insert((import_path.to_path_buf(), node.path.clone()));
                        trace!(
                            "failed to resolve import component \"{:?}\" for {:?}",
                            err,
                            node.path
                        )
                    }
                };
            }

            nodes.push(node);
            edges.push(resolved_imports);
            // Will be populated later
            rev_edges.push(Vec::new());
        }

        // Build `rev_edges`
        for (idx, edges) in edges.iter().enumerate() {
            for &edge in edges.iter() {
                rev_edges[edge].push(idx);
            }
        }

        if !unresolved_imports.is_empty() {
            // notify on all unresolved imports
            crate::report::unresolved_imports(
                &unresolved_imports
                    .iter()
                    .map(|(i, f)| (i.as_path(), f.as_path()))
                    .collect::<Vec<_>>(),
                &paths.remappings,
            );
        }

        let edges = GraphEdges {
            edges,
            rev_edges,
            rev_indices: index.iter().map(|(k, v)| (*v, k.clone())).collect(),
            indices: index,
            num_input_files,
            versions: nodes
                .iter()
                .enumerate()
                .map(|(idx, node)| (idx, node.data.version_req().cloned()))
                .collect(),
            data: Default::default(),
            unresolved_imports,
            resolved_solc_include_paths,
        };
        Ok(Self { nodes, edges, root: paths.root.clone() })
    }

    /// Resolves the dependencies of a project's source contracts
    pub fn resolve(paths: &ProjectPathsConfig<D::Language>) -> Result<Self> {
        Self::resolve_sources(paths, paths.read_input_files()?)
    }
}

impl<L: Language, D: ParsedSource<Language = L>> Graph<D> {
    /// Consumes the nodes of the graph and returns all input files together with their appropriate
    /// version and the edges of the graph
    ///
    /// First we determine the compatible version for each input file (from sources and test folder,
    /// see `Self::resolve`) and then we add all resolved library imports.
    pub fn into_sources_by_version<C, T, S>(
        self,
        project: &Project<C, T>,
    ) -> Result<(VersionedSources<'_, L, S>, GraphEdges<D>)>
    where
        T: ArtifactOutput,
        S: CompilerSettings,
        C: Compiler<ParsedSource = D, Language = L, Settings = S>,
    {
        /// insert the imports of the given node into the sources map
        /// There can be following graph:
        /// `A(<=0.8.10) imports C(>0.4.0)` and `B(0.8.11) imports C(>0.4.0)`
        /// where `C` is a library import, in which case we assign `C` only to the first input file.
        /// However, it's not required to include them in the solc `CompilerInput` as they would get
        /// picked up by solc otherwise, but we add them, so we can create a corresponding
        /// cache entry for them as well. This can be optimized however
        fn insert_imports(
            idx: usize,
            all_nodes: &mut HashMap<usize, (PathBuf, Source)>,
            sources: &mut Sources,
            edges: &[Vec<usize>],
            processed_sources: &mut HashSet<usize>,
        ) {
            // iterate over all dependencies not processed yet
            for dep in edges[idx].iter().copied() {
                // keep track of processed dependencies, if the dep was already in the set we have
                // processed it already
                if !processed_sources.insert(dep) {
                    continue;
                }

                // library import
                if let Some((path, source)) = all_nodes.get(&dep).cloned() {
                    sources.insert(path, source);
                    insert_imports(dep, all_nodes, sources, edges, processed_sources);
                }
            }
        }

        let versioned_nodes = self.get_input_node_versions(project)?;
        let versioned_nodes = self.resolve_settings(project, versioned_nodes)?;
        let (nodes, edges) = self.split();

        let mut all_nodes = nodes.into_iter().enumerate().collect::<HashMap<_, _>>();

        let mut resulted_sources = HashMap::new();

        let profiles = project.settings_profiles().collect::<Vec<_>>();

        // determine the `Sources` set for each solc version
        for (language, versioned_nodes) in versioned_nodes {
            let mut versioned_sources = Vec::with_capacity(versioned_nodes.len());

            for (version, profile_to_nodes) in versioned_nodes {
                for (profile_idx, input_node_indixies) in profile_to_nodes {
                    let mut sources = Sources::new();

                    // all input nodes will be processed
                    let mut processed_sources = input_node_indixies.iter().copied().collect();

                    // we only process input nodes (from sources, tests for example)
                    for idx in input_node_indixies {
                        // insert the input node in the sources set and remove it from the available
                        // set
                        let (path, source) =
                            all_nodes.get(&idx).cloned().expect("node is preset. qed");
                        sources.insert(path, source);
                        insert_imports(
                            idx,
                            &mut all_nodes,
                            &mut sources,
                            &edges.edges,
                            &mut processed_sources,
                        );
                    }
                    versioned_sources.push((version.clone(), sources, profiles[profile_idx]));
                }
            }

            resulted_sources.insert(language, versioned_sources);
        }

        Ok((resulted_sources, edges))
    }

    /// Writes the list of imported files into the given formatter:
    ///
    /// ```text
    /// path/to/a.sol (<version>) imports:
    ///     path/to/b.sol (<version>)
    ///     path/to/c.sol (<version>)
    ///     ...
    /// ```
    fn format_imports_list<W: std::fmt::Write, C: Compiler<Language = L>, T: ArtifactOutput>(
        &self,
        idx: usize,
<<<<<<< HEAD
        project: &Project<C, T>,
        f: &mut W,
    ) -> std::result::Result<(), std::fmt::Error> {
        self.format_node(idx, project, f)?;
        write!(f, " imports:")?;
        for dep in self.node_ids(idx).skip(1) {
            write!(f, "\n    ")?;
            self.format_node(dep, project, f)?;
        }

        Ok(())
    }

    /// Formats a single node along with its version requirements.
    fn format_node<W: std::fmt::Write, C: Compiler<Language = L>, T: ArtifactOutput>(
        &self,
        idx: usize,
        project: &Project<C, T>,
        f: &mut W,
    ) -> std::result::Result<(), std::fmt::Error> {
        let node = self.node(idx);
        write!(f, "{}", utils::source_name(&node.path, &self.root).display())?;
        if let Some(req) = node.data.version_req() {
            write!(f, " {req}")?;
        }
        if let Some(req) = project.restrictions.get(&node.path).and_then(|r| r.version.as_ref()) {
            write!(f, " {req}")?;
=======
        incompatible: HashSet<usize>,
        f: &mut W,
    ) -> std::result::Result<(), std::fmt::Error> {
        let format_node = |idx, f: &mut W| {
            let node = self.node(idx);
            let color = if incompatible.contains(&idx) { Color::Red } else { Color::White };

            let mut line = utils::source_name(&node.path, &self.root).display().to_string();
            if let Some(req) = node.data.version_req() {
                line.push_str(&format!(" {req}"));
            }

            write!(f, "{}", line.paint(color))
        };
        format_node(idx, f)?;
        write!(f, " imports:")?;
        for dep in self.node_ids(idx).skip(1) {
            write!(f, "\n    ")?;
            format_node(dep, f)?;
>>>>>>> 21617d05
        }

        Ok(())
    }

<<<<<<< HEAD
    /// Filters incompatible versions from the `candidates`.
    fn retain_compatible_versions<C: Compiler, T: ArtifactOutput>(
        &self,
        idx: usize,
        project: &Project<C, T>,
        candidates: &mut Vec<&CompilerVersion>,
    ) {
        let nodes: HashSet<_> = self.node_ids(idx).collect();
        for node in nodes {
            let node = self.node(node);
            if let Some(req) = node.data.version_req() {
                candidates.retain(|v| req.matches(v.as_ref()));
            }
            if let Some(req) = project.restrictions.get(&node.path).and_then(|r| r.version.as_ref())
            {
=======
    /// Filters incompatible versions from the `candidates`. It iterates over node imports and in
    /// case if there is no compatible version it returns the latest seen node id.
    fn retain_compatible_versions(
        &self,
        idx: usize,
        candidates: &mut Vec<&CompilerVersion>,
        offline: bool,
    ) -> Result<(), String> {
        let mut all_versions = candidates.clone();

        let nodes: Vec<_> = self.node_ids(idx).collect();
        let mut failed_node = None;
        for node in nodes.iter() {
            if let Some(req) = self.node(*node).data.version_req() {
>>>>>>> 21617d05
                candidates.retain(|v| req.matches(v.as_ref()));

                if candidates.is_empty() {
                    failed_node = Some(*node);
                    break;
                }
            }
        }

        let Some(failed_node_idx) = failed_node else {
            // everything is fine
            return Ok(());
        };

        // This now keeps data for the node which were the last one before we had no candidates
        // left. It means that there
        let failed_node = self.node(failed_node_idx);

        if let Err(version_err) = failed_node.check_available_version(&all_versions, offline) {
            // check if the version is even valid
            let f = utils::source_name(&failed_node.path, &self.root).display();
            return Err(
                format!("Encountered invalid solc version in {f}: {version_err}").to_string()
            );
        } else {
            // if the node requirement makes sense, it means that there is at least one node
            // which requirement conflicts with it

            // retain only versions compatible with the `failed_node`
            if let Some(req) = failed_node.data.version_req() {
                all_versions.retain(|v| req.matches(v.as_ref()));
            }

            // iterate over all the nodes once again and find the one incompatible
            for node in &nodes {
                if self.node(*node).check_available_version(&all_versions, offline).is_err() {
                    let mut msg = "Found incompatible versions:\n".white().to_string();

                    self.format_imports_list(idx, [*node, failed_node_idx].into(), &mut msg)
                        .unwrap();
                    return Err(msg);
                }
            }
        }

        let mut msg = "Found incompatible versions:\n".white().to_string();
        self.format_imports_list(idx, nodes.into_iter().collect(), &mut msg).unwrap();
        Err(msg)
    }

    fn retain_compatible_profiles<C: Compiler, T: ArtifactOutput>(
        &self,
        idx: usize,
        project: &Project<C, T>,
        candidates: &mut Vec<(usize, (&str, &C::Settings))>,
    ) {
        let nodes: HashSet<_> = self.node_ids(idx).collect();
        for node in nodes {
            let node = self.node(node);
            if let Some(requirement) = project.restrictions.get(&node.path) {
                candidates
                    .retain(|(_, (_, settings))| settings.satisfies_restrictions(&**requirement));
            }
            if candidates.is_empty() {
                // nothing to filter anymore
                return;
            }
        }
    }

    fn input_nodes_by_language(&self) -> HashMap<D::Language, Vec<usize>> {
        let mut nodes = HashMap::new();

        for idx in 0..self.edges.num_input_files {
            nodes.entry(self.nodes[idx].data.language()).or_insert_with(Vec::new).push(idx);
        }

        nodes
    }

    /// Returns a map of versions together with the input nodes that are compatible with that
    /// version.
    ///
    /// This will essentially do a DFS on all input sources and their transitive imports and
    /// checking that all can compiled with the version stated in the input file.
    ///
    /// Returns an error message with __all__ input files that don't have compatible imports.
    ///
    /// This also attempts to prefer local installations over remote available.
    /// If `offline` is set to `true` then only already installed.
    fn get_input_node_versions<C: Compiler<Language = L>>(
        &self,
        project: &Project<C, impl ArtifactOutput>,
    ) -> Result<HashMap<L, HashMap<Version, Vec<usize>>>> {
        trace!("resolving input node versions");

        let mut resulted_nodes = HashMap::new();

        for (language, nodes) in self.input_nodes_by_language() {
            // this is likely called by an application and will be eventually printed so we don't
            // exit on first error, instead gather all the errors and return a bundled
            // error message instead
            let mut errors = Vec::new();

            // the sorted list of all versions
            let all_versions = if project.offline {
                project
                    .compiler
                    .available_versions(&language)
                    .into_iter()
                    .filter(|v| v.is_installed())
                    .collect()
            } else {
                project.compiler.available_versions(&language)
            };

            if all_versions.is_empty() && !nodes.is_empty() {
                return Err(SolcError::msg(format!(
                    "Found {language} sources, but no compiler versions are available for it"
                )));
            }

            // stores all versions and their nodes that can be compiled
            let mut versioned_nodes = HashMap::new();

            // stores all files and the versions they're compatible with
            let mut all_candidates = Vec::with_capacity(self.edges.num_input_files);
            // walking through the node's dep tree and filtering the versions along the way
            for idx in nodes {
                let mut candidates = all_versions.iter().collect::<Vec<_>>();
                // remove all incompatible versions from the candidates list by checking the node
                // and all its imports
<<<<<<< HEAD
                self.retain_compatible_versions(idx, project, &mut candidates);

                if candidates.is_empty() && !erroneous_nodes.contains(&idx) {
                    // check if the version is even valid
                    let node = self.node(idx);
                    if let Err(version_err) =
                        node.check_available_version(&all_versions, project.offline)
                    {
                        let f = utils::source_name(&node.path, &self.root).display();
                        errors.push(format!(
                            "Encountered invalid solc version in {f}: {version_err}"
                        ));
                    } else {
                        let mut msg = String::new();
                        self.format_imports_list(idx, project, &mut msg).unwrap();
                        errors.push(format!("Found incompatible versions:\n{msg}"));
                    }

                    erroneous_nodes.insert(idx);
=======
                if let Err(err) = self.retain_compatible_versions(idx, &mut candidates, offline) {
                    errors.push(err);
>>>>>>> 21617d05
                } else {
                    // found viable candidates, pick the most recent version that's already
                    // installed
                    let candidate =
                        if let Some(pos) = candidates.iter().rposition(|v| v.is_installed()) {
                            candidates[pos]
                        } else {
                            candidates.last().expect("not empty; qed.")
                        }
                        .clone();

                    // also store all possible candidates to optimize the set
                    all_candidates.push((idx, candidates.into_iter().collect::<HashSet<_>>()));

                    versioned_nodes
                        .entry(candidate)
                        .or_insert_with(|| Vec::with_capacity(1))
                        .push(idx);
                }
            }

            // detected multiple versions but there might still exist a single version that
            // satisfies all sources
            if versioned_nodes.len() > 1 {
                versioned_nodes = Self::resolve_multiple_versions(all_candidates);
            }

            if versioned_nodes.len() == 1 {
                trace!(
                    "found exact solc version for all sources  \"{}\"",
                    versioned_nodes.keys().next().unwrap()
                );
            }

            if errors.is_empty() {
                trace!("resolved {} versions {:?}", versioned_nodes.len(), versioned_nodes.keys());
                resulted_nodes.insert(
                    language,
                    versioned_nodes
                        .into_iter()
                        .map(|(v, nodes)| (Version::from(v), nodes))
                        .collect(),
                );
            } else {
                error!("failed to resolve versions");
                return Err(SolcError::msg(errors.join("\n")));
            }
        }

        Ok(resulted_nodes)
    }

    #[allow(clippy::complexity)]
    fn resolve_settings<C: Compiler<Language = L>, T: ArtifactOutput>(
        &self,
        project: &Project<C, T>,
        input_nodes_versions: HashMap<L, HashMap<Version, Vec<usize>>>,
    ) -> Result<HashMap<L, HashMap<Version, HashMap<usize, Vec<usize>>>>> {
        let mut resulted_sources = HashMap::new();
        let mut errors = Vec::new();
        for (language, versions) in input_nodes_versions {
            let mut versioned_sources = HashMap::new();
            for (version, nodes) in versions {
                let mut profile_to_nodes = HashMap::new();
                for idx in nodes {
                    let mut profile_candidates =
                        project.settings_profiles().enumerate().collect::<Vec<_>>();
                    self.retain_compatible_profiles(idx, project, &mut profile_candidates);

                    if let Some((profile_idx, _)) = profile_candidates.first() {
                        profile_to_nodes.entry(*profile_idx).or_insert_with(Vec::new).push(idx);
                    } else {
                        let mut msg = String::new();
                        self.format_imports_list(idx, project, &mut msg).unwrap();
                        errors.push(format!("Found incompatible settings restrictions:\n{msg}"));
                    }
                }
                versioned_sources.insert(version, profile_to_nodes);
            }
            resulted_sources.insert(language, versioned_sources);
        }

        if errors.is_empty() {
            Ok(resulted_sources)
        } else {
            error!("failed to resolve settings");
            Err(SolcError::msg(errors.join("\n")))
        }
    }

    /// Tries to find the "best" set of versions to nodes, See [Solc version
    /// auto-detection](#solc-version-auto-detection)
    ///
    /// This is a bit inefficient but is fine, the max. number of versions is ~80 and there's
    /// a high chance that the number of source files is <50, even for larger projects.
    fn resolve_multiple_versions(
        all_candidates: Vec<(usize, HashSet<&CompilerVersion>)>,
    ) -> HashMap<CompilerVersion, Vec<usize>> {
        // returns the intersection as sorted set of nodes
        fn intersection<'a>(
            mut sets: Vec<&HashSet<&'a CompilerVersion>>,
        ) -> Vec<&'a CompilerVersion> {
            if sets.is_empty() {
                return Vec::new();
            }

            let mut result = sets.pop().cloned().expect("not empty; qed.");
            if !sets.is_empty() {
                result.retain(|item| sets.iter().all(|set| set.contains(item)));
            }

            let mut v = result.into_iter().collect::<Vec<_>>();
            v.sort_unstable();
            v
        }

        /// returns the highest version that is installed
        /// if the candidates set only contains uninstalled versions then this returns the highest
        /// uninstalled version
        fn remove_candidate(candidates: &mut Vec<&CompilerVersion>) -> CompilerVersion {
            debug_assert!(!candidates.is_empty());

            if let Some(pos) = candidates.iter().rposition(|v| v.is_installed()) {
                candidates.remove(pos)
            } else {
                candidates.pop().expect("not empty; qed.")
            }
            .clone()
        }

        let all_sets = all_candidates.iter().map(|(_, versions)| versions).collect();

        // find all versions that satisfy all nodes
        let mut intersection = intersection(all_sets);
        if !intersection.is_empty() {
            let exact_version = remove_candidate(&mut intersection);
            let all_nodes = all_candidates.into_iter().map(|(node, _)| node).collect();
            trace!("resolved solc version compatible with all sources  \"{}\"", exact_version);
            return HashMap::from([(exact_version, all_nodes)]);
        }

        // no version satisfies all nodes
        let mut versioned_nodes: HashMap<_, _> = HashMap::new();

        // try to minimize the set of versions, this is guaranteed to lead to `versioned_nodes.len()
        // > 1` as no solc version exists that can satisfy all sources
        for (node, versions) in all_candidates {
            // need to sort them again
            let mut versions = versions.into_iter().collect::<Vec<_>>();
            versions.sort_unstable();

            let candidate = if let Some(idx) =
                versions.iter().rposition(|v| versioned_nodes.contains_key(*v))
            {
                // use a version that's already in the set
                versions.remove(idx).clone()
            } else {
                // use the highest version otherwise
                remove_candidate(&mut versions)
            };

            versioned_nodes.entry(candidate).or_insert_with(|| Vec::with_capacity(1)).push(node);
        }

        trace!(
            "no solc version can satisfy all source files, resolved multiple versions  \"{:?}\"",
            versioned_nodes.keys()
        );

        versioned_nodes
    }
}

/// An iterator over a node and its dependencies
#[derive(Debug)]
pub struct NodesIter<'a, D> {
    /// stack of nodes
    stack: VecDeque<usize>,
    visited: HashSet<usize>,
    graph: &'a GraphEdges<D>,
}

impl<'a, D> NodesIter<'a, D> {
    fn new(start: usize, graph: &'a GraphEdges<D>) -> Self {
        Self { stack: VecDeque::from([start]), visited: HashSet::new(), graph }
    }
}

impl<'a, D> Iterator for NodesIter<'a, D> {
    type Item = usize;
    fn next(&mut self) -> Option<Self::Item> {
        let node = self.stack.pop_front()?;

        if self.visited.insert(node) {
            // push the node's direct dependencies to the stack if we haven't visited it already
            self.stack.extend(self.graph.imported_nodes(node).iter().copied());
        }
        Some(node)
    }
}

#[derive(Debug)]
pub struct Node<D> {
    /// path of the solidity  file
    path: PathBuf,
    /// content of the solidity file
    source: Source,
    /// parsed data
    pub data: D,
}

impl<D: ParsedSource> Node<D> {
    /// Reads the content of the file and returns a [Node] containing relevant information
    pub fn read(file: &Path) -> Result<Self> {
        let source = Source::read(file).map_err(|err| {
            let exists = err.path().exists();
            if !exists && err.path().is_symlink() {
                SolcError::ResolveBadSymlink(err)
            } else {
                // This is an additional check useful on OS that have case-sensitive paths, See also <https://docs.soliditylang.org/en/v0.8.17/path-resolution.html#import-callback>
                if !exists {
                    // check if there exists a file with different case
                    if let Some(existing_file) = find_case_sensitive_existing_file(file) {
                        SolcError::ResolveCaseSensitiveFileName { error: err, existing_file }
                    } else {
                        SolcError::Resolve(err)
                    }
                } else {
                    SolcError::Resolve(err)
                }
            }
        })?;
        let data = D::parse(source.as_ref(), file)?;
        Ok(Self { path: file.to_path_buf(), source, data })
    }

    pub fn content(&self) -> &str {
        &self.source.content
    }

    pub fn unpack(&self) -> (&PathBuf, &Source) {
        (&self.path, &self.source)
    }

    /// Checks that the file's version is even available.
    ///
    /// This returns an error if the file's version is invalid semver, or is not available such as
    /// 0.8.20, if the highest available version is `0.8.19`
    fn check_available_version(
        &self,
        all_versions: &[&CompilerVersion],
        offline: bool,
    ) -> std::result::Result<(), SourceVersionError> {
        let Some(req) = self.data.version_req() else { return Ok(()) };

        if !all_versions.iter().any(|v| req.matches(v.as_ref())) {
            return if offline {
                Err(SourceVersionError::NoMatchingVersionOffline(req.clone()))
            } else {
                Err(SourceVersionError::NoMatchingVersion(req.clone()))
            };
        }

        Ok(())
    }
}

/// Helper type for formatting a node
pub(crate) struct DisplayNode<'a, D> {
    node: &'a Node<D>,
    root: &'a PathBuf,
}

impl<'a, D: ParsedSource> fmt::Display for DisplayNode<'a, D> {
    fn fmt(&self, f: &mut fmt::Formatter<'_>) -> fmt::Result {
        let path = utils::source_name(&self.node.path, self.root);
        write!(f, "{}", path.display())?;
        if let Some(ref v) = self.node.data.version_req() {
            write!(f, " {v}")?;
        }
        Ok(())
    }
}

/// Errors thrown when checking the solc version of a file
#[derive(Debug, thiserror::Error)]
#[allow(dead_code)]
enum SourceVersionError {
    #[error("Failed to parse solidity version {0}: {1}")]
    InvalidVersion(String, SolcError),
    #[error("No solc version exists that matches the version requirement: {0}")]
    NoMatchingVersion(VersionReq),
    #[error("No solc version installed that matches the version requirement: {0}")]
    NoMatchingVersionOffline(VersionReq),
}

#[cfg(test)]
mod tests {
    use super::*;

    #[test]
    fn can_resolve_hardhat_dependency_graph() {
        let root = Path::new(env!("CARGO_MANIFEST_DIR")).join("../../test-data/hardhat-sample");
        let paths = ProjectPathsConfig::hardhat(&root).unwrap();

        let graph = Graph::<SolData>::resolve(&paths).unwrap();

        assert_eq!(graph.edges.num_input_files, 1);
        assert_eq!(graph.files().len(), 2);

        assert_eq!(
            graph.files().clone(),
            HashMap::from([
                (paths.sources.join("Greeter.sol"), 0),
                (paths.root.join("node_modules/hardhat/console.sol"), 1),
            ])
        );
    }

    #[test]
    fn can_resolve_dapp_dependency_graph() {
        let root = Path::new(env!("CARGO_MANIFEST_DIR")).join("../../test-data/dapp-sample");
        let paths = ProjectPathsConfig::dapptools(&root).unwrap();

        let graph = Graph::<SolData>::resolve(&paths).unwrap();

        assert_eq!(graph.edges.num_input_files, 2);
        assert_eq!(graph.files().len(), 3);
        assert_eq!(
            graph.files().clone(),
            HashMap::from([
                (paths.sources.join("Dapp.sol"), 0),
                (paths.sources.join("Dapp.t.sol"), 1),
                (paths.root.join("lib/ds-test/src/test.sol"), 2),
            ])
        );

        let dapp_test = graph.node(1);
        assert_eq!(dapp_test.path, paths.sources.join("Dapp.t.sol"));
        assert_eq!(
            dapp_test.data.imports.iter().map(|i| i.data().path()).collect::<Vec<&PathBuf>>(),
            vec![&PathBuf::from("ds-test/test.sol"), &PathBuf::from("./Dapp.sol")]
        );
        assert_eq!(graph.imported_nodes(1).to_vec(), vec![2, 0]);
    }

    #[test]
    #[cfg(not(target_os = "windows"))]
    fn can_print_dapp_sample_graph() {
        let root = Path::new(env!("CARGO_MANIFEST_DIR")).join("../../test-data/dapp-sample");
        let paths = ProjectPathsConfig::dapptools(&root).unwrap();
        let graph = Graph::<SolData>::resolve(&paths).unwrap();
        let mut out = Vec::<u8>::new();
        tree::print(&graph, &Default::default(), &mut out).unwrap();

        assert_eq!(
            "
src/Dapp.sol >=0.6.6
src/Dapp.t.sol >=0.6.6
├── lib/ds-test/src/test.sol >=0.4.23
└── src/Dapp.sol >=0.6.6
"
            .trim_start()
            .as_bytes()
            .to_vec(),
            out
        );
    }

    #[test]
    #[cfg(not(target_os = "windows"))]
    fn can_print_hardhat_sample_graph() {
        let root = Path::new(env!("CARGO_MANIFEST_DIR")).join("../../test-data/hardhat-sample");
        let paths = ProjectPathsConfig::hardhat(&root).unwrap();
        let graph = Graph::<SolData>::resolve(&paths).unwrap();
        let mut out = Vec::<u8>::new();
        tree::print(&graph, &Default::default(), &mut out).unwrap();
        assert_eq!(
            "contracts/Greeter.sol >=0.6.0
└── node_modules/hardhat/console.sol >=0.4.22, <0.9.0
",
            String::from_utf8(out).unwrap()
        );
    }

    #[test]
    #[cfg(feature = "svm-solc")]
    fn test_print_unresolved() {
        let root =
            Path::new(env!("CARGO_MANIFEST_DIR")).join("../../test-data/incompatible-pragmas");
        let paths = ProjectPathsConfig::dapptools(&root).unwrap();
        let graph = Graph::<SolData>::resolve(&paths).unwrap();
        let Err(SolcError::Message(err)) = graph.get_input_node_versions(
            false,
            &Default::default(),
            &crate::solc::SolcCompiler::AutoDetect,
        ) else {
            panic!("expected error");
        };

        snapbox::assert_data_eq!(
            err,
            snapbox::str![[r#"
[37mFound incompatible versions:
[0m[31msrc/A.sol =0.8.25[0m imports:
    [37msrc/B.sol[0m
    [31msrc/C.sol =0.7.0[0m
"#]]
        );
    }

    #[cfg(target_os = "linux")]
    #[test]
    fn can_read_different_case() {
        use crate::resolver::parse::SolData;
        use std::fs::{self, create_dir_all};
        use utils::tempdir;

        let tmp_dir = tempdir("out").unwrap();
        let path = tmp_dir.path().join("forge-std");
        create_dir_all(&path).unwrap();
        let existing = path.join("Test.sol");
        let non_existing = path.join("test.sol");
        fs::write(
            existing,
            "
pragma solidity ^0.8.10;
contract A {}
        ",
        )
        .unwrap();

        assert!(!non_existing.exists());

        let found = crate::resolver::Node::<SolData>::read(&non_existing).unwrap_err();
        matches!(found, SolcError::ResolveCaseSensitiveFileName { .. });
    }
}<|MERGE_RESOLUTION|>--- conflicted
+++ resolved
@@ -212,7 +212,7 @@
     root: PathBuf,
 }
 
-impl<D: ParsedSource> Graph<D> {
+impl<L: Language, D: ParsedSource<Language = L>> Graph<D> {
     /// Print the graph to `StdOut`
     pub fn print(&self) {
         self.print_with_options(Default::default())
@@ -556,38 +556,9 @@
     ///     path/to/c.sol (<version>)
     ///     ...
     /// ```
-    fn format_imports_list<W: std::fmt::Write, C: Compiler<Language = L>, T: ArtifactOutput>(
+    fn format_imports_list<W: std::fmt::Write>(
         &self,
         idx: usize,
-<<<<<<< HEAD
-        project: &Project<C, T>,
-        f: &mut W,
-    ) -> std::result::Result<(), std::fmt::Error> {
-        self.format_node(idx, project, f)?;
-        write!(f, " imports:")?;
-        for dep in self.node_ids(idx).skip(1) {
-            write!(f, "\n    ")?;
-            self.format_node(dep, project, f)?;
-        }
-
-        Ok(())
-    }
-
-    /// Formats a single node along with its version requirements.
-    fn format_node<W: std::fmt::Write, C: Compiler<Language = L>, T: ArtifactOutput>(
-        &self,
-        idx: usize,
-        project: &Project<C, T>,
-        f: &mut W,
-    ) -> std::result::Result<(), std::fmt::Error> {
-        let node = self.node(idx);
-        write!(f, "{}", utils::source_name(&node.path, &self.root).display())?;
-        if let Some(req) = node.data.version_req() {
-            write!(f, " {req}")?;
-        }
-        if let Some(req) = project.restrictions.get(&node.path).and_then(|r| r.version.as_ref()) {
-            write!(f, " {req}")?;
-=======
         incompatible: HashSet<usize>,
         f: &mut W,
     ) -> std::result::Result<(), std::fmt::Error> {
@@ -607,63 +578,92 @@
         for dep in self.node_ids(idx).skip(1) {
             write!(f, "\n    ")?;
             format_node(dep, f)?;
->>>>>>> 21617d05
         }
 
         Ok(())
     }
 
-<<<<<<< HEAD
-    /// Filters incompatible versions from the `candidates`.
+    /// Combines version requirement parsed from file and from project restrictions.
+    fn version_requirement<C: Compiler, T: ArtifactOutput>(
+        &self,
+        idx: usize,
+        project: &Project<C, T>,
+    ) -> Option<VersionReq> {
+        let node = self.node(idx);
+        let parsed_req = node.data.version_req();
+        let other_req = project.restrictions.get(&node.path).and_then(|r| r.version.as_ref());
+
+        match (parsed_req, other_req) {
+            (Some(parsed_req), Some(other_req)) => {
+                let mut req = parsed_req.clone();
+                req.comparators.extend(other_req.comparators.clone());
+                Some(req)
+            }
+            (Some(parsed_req), None) => Some(parsed_req.clone()),
+            (None, Some(other_req)) => Some(other_req.clone()),
+            _ => None,
+        }
+    }
+
+    /// Checks that the file's version is even available.
+    ///
+    /// This returns an error if the file's version is invalid semver, or is not available such as
+    /// 0.8.20, if the highest available version is `0.8.19`
+    fn check_available_version<C: Compiler, T: ArtifactOutput>(
+        &self,
+        idx: usize,
+        all_versions: &[&CompilerVersion],
+        project: &Project<C, T>,
+    ) -> std::result::Result<(), SourceVersionError> {
+        let Some(req) = self.version_requirement(idx, project) else { return Ok(()) };
+
+        if !all_versions.iter().any(|v| req.matches(v.as_ref())) {
+            return if project.offline {
+                Err(SourceVersionError::NoMatchingVersionOffline(req.clone()))
+            } else {
+                Err(SourceVersionError::NoMatchingVersion(req.clone()))
+            };
+        }
+
+        Ok(())
+    }
+
+    /// Filters incompatible versions from the `candidates`. It iterates over node imports and in
+    /// case if there is no compatible version it returns the latest seen node id.
     fn retain_compatible_versions<C: Compiler, T: ArtifactOutput>(
         &self,
         idx: usize,
+        candidates: &mut Vec<&CompilerVersion>,
         project: &Project<C, T>,
-        candidates: &mut Vec<&CompilerVersion>,
-    ) {
-        let nodes: HashSet<_> = self.node_ids(idx).collect();
-        for node in nodes {
-            let node = self.node(node);
-            if let Some(req) = node.data.version_req() {
-                candidates.retain(|v| req.matches(v.as_ref()));
-            }
-            if let Some(req) = project.restrictions.get(&node.path).and_then(|r| r.version.as_ref())
-            {
-=======
-    /// Filters incompatible versions from the `candidates`. It iterates over node imports and in
-    /// case if there is no compatible version it returns the latest seen node id.
-    fn retain_compatible_versions(
-        &self,
-        idx: usize,
-        candidates: &mut Vec<&CompilerVersion>,
-        offline: bool,
     ) -> Result<(), String> {
         let mut all_versions = candidates.clone();
 
         let nodes: Vec<_> = self.node_ids(idx).collect();
-        let mut failed_node = None;
+        let mut failed_node_idx = None;
         for node in nodes.iter() {
-            if let Some(req) = self.node(*node).data.version_req() {
->>>>>>> 21617d05
+            if let Some(req) = self.version_requirement(*node, project) {
                 candidates.retain(|v| req.matches(v.as_ref()));
 
                 if candidates.is_empty() {
-                    failed_node = Some(*node);
+                    failed_node_idx = Some(*node);
                     break;
                 }
             }
         }
 
-        let Some(failed_node_idx) = failed_node else {
+        let Some(failed_node_idx) = failed_node_idx else {
             // everything is fine
             return Ok(());
         };
 
         // This now keeps data for the node which were the last one before we had no candidates
-        // left. It means that there
+        // left. It means that there is a node directly conflicting with it in `nodes` coming
+        // before.
         let failed_node = self.node(failed_node_idx);
 
-        if let Err(version_err) = failed_node.check_available_version(&all_versions, offline) {
+        if let Err(version_err) =
+            self.check_available_version(failed_node_idx, &all_versions, project)
+        {
             // check if the version is even valid
             let f = utils::source_name(&failed_node.path, &self.root).display();
             return Err(
@@ -674,13 +674,13 @@
             // which requirement conflicts with it
 
             // retain only versions compatible with the `failed_node`
-            if let Some(req) = failed_node.data.version_req() {
+            if let Some(req) = self.version_requirement(failed_node_idx, project) {
                 all_versions.retain(|v| req.matches(v.as_ref()));
             }
 
             // iterate over all the nodes once again and find the one incompatible
             for node in &nodes {
-                if self.node(*node).check_available_version(&all_versions, offline).is_err() {
+                if self.check_available_version(*node, &all_versions, project).is_err() {
                     let mut msg = "Found incompatible versions:\n".white().to_string();
 
                     self.format_imports_list(idx, [*node, failed_node_idx].into(), &mut msg)
@@ -700,19 +700,52 @@
         idx: usize,
         project: &Project<C, T>,
         candidates: &mut Vec<(usize, (&str, &C::Settings))>,
-    ) {
-        let nodes: HashSet<_> = self.node_ids(idx).collect();
-        for node in nodes {
-            let node = self.node(node);
-            if let Some(requirement) = project.restrictions.get(&node.path) {
-                candidates
-                    .retain(|(_, (_, settings))| settings.satisfies_restrictions(&**requirement));
-            }
-            if candidates.is_empty() {
-                // nothing to filter anymore
-                return;
-            }
-        }
+    ) -> Result<(), String> {
+        let mut all_profiles = candidates.clone();
+
+        let nodes: Vec<_> = self.node_ids(idx).collect();
+        let mut failed_node_idx = None;
+        for node in nodes.iter() {
+            if let Some(req) = project.restrictions.get(&self.node(*node).path) {
+                candidates.retain(|(_, (_, settings))| settings.satisfies_restrictions(&**req));
+                if candidates.is_empty() {
+                    failed_node_idx = Some(*node);
+                    break;
+                }
+            }
+        }
+
+        let Some(failed_node_idx) = failed_node_idx else {
+            // everything is fine
+            return Ok(());
+        };
+
+        let failed_node = self.node(failed_node_idx);
+
+        // retain only profiles compatible with the `failed_node`
+        if let Some(req) = project.restrictions.get(&failed_node.path) {
+            all_profiles.retain(|(_, (_, settings))| settings.satisfies_restrictions(&**req));
+        }
+
+        // iterate over all the nodes once again and find the one incompatible
+        for node in &nodes {
+            if let Some(req) = project.restrictions.get(&self.node(*node).path) {
+                if !all_profiles
+                    .iter()
+                    .any(|(_, (_, settings))| settings.satisfies_restrictions(&**req))
+                {
+                    let mut msg = "Found incompatible settings restrictions:\n".white().to_string();
+
+                    self.format_imports_list(idx, [*node, failed_node_idx].into(), &mut msg)
+                        .unwrap();
+                    return Err(msg);
+                }
+            }
+        }
+
+        let mut msg = "Found incompatible settings restrictions:\n".white().to_string();
+        self.format_imports_list(idx, nodes.into_iter().collect(), &mut msg).unwrap();
+        Err(msg)
     }
 
     fn input_nodes_by_language(&self) -> HashMap<D::Language, Vec<usize>> {
@@ -735,9 +768,9 @@
     ///
     /// This also attempts to prefer local installations over remote available.
     /// If `offline` is set to `true` then only already installed.
-    fn get_input_node_versions<C: Compiler<Language = L>>(
+    fn get_input_node_versions<C: Compiler<Language = L>, T: ArtifactOutput>(
         &self,
-        project: &Project<C, impl ArtifactOutput>,
+        project: &Project<C, T>
     ) -> Result<HashMap<L, HashMap<Version, Vec<usize>>>> {
         trace!("resolving input node versions");
 
@@ -751,8 +784,7 @@
 
             // the sorted list of all versions
             let all_versions = if project.offline {
-                project
-                    .compiler
+                project.compiler
                     .available_versions(&language)
                     .into_iter()
                     .filter(|v| v.is_installed())
@@ -777,30 +809,8 @@
                 let mut candidates = all_versions.iter().collect::<Vec<_>>();
                 // remove all incompatible versions from the candidates list by checking the node
                 // and all its imports
-<<<<<<< HEAD
-                self.retain_compatible_versions(idx, project, &mut candidates);
-
-                if candidates.is_empty() && !erroneous_nodes.contains(&idx) {
-                    // check if the version is even valid
-                    let node = self.node(idx);
-                    if let Err(version_err) =
-                        node.check_available_version(&all_versions, project.offline)
-                    {
-                        let f = utils::source_name(&node.path, &self.root).display();
-                        errors.push(format!(
-                            "Encountered invalid solc version in {f}: {version_err}"
-                        ));
-                    } else {
-                        let mut msg = String::new();
-                        self.format_imports_list(idx, project, &mut msg).unwrap();
-                        errors.push(format!("Found incompatible versions:\n{msg}"));
-                    }
-
-                    erroneous_nodes.insert(idx);
-=======
-                if let Err(err) = self.retain_compatible_versions(idx, &mut candidates, offline) {
+                if let Err(err) = self.retain_compatible_versions(idx, &mut candidates, project) {
                     errors.push(err);
->>>>>>> 21617d05
                 } else {
                     // found viable candidates, pick the most recent version that's already
                     // installed
@@ -868,14 +878,11 @@
                 for idx in nodes {
                     let mut profile_candidates =
                         project.settings_profiles().enumerate().collect::<Vec<_>>();
-                    self.retain_compatible_profiles(idx, project, &mut profile_candidates);
-
-                    if let Some((profile_idx, _)) = profile_candidates.first() {
+                    if let Err(err) = self.retain_compatible_profiles(idx, project, &mut profile_candidates) {
+                        errors.push(err);
+                    } else {
+                        let (profile_idx, _) = profile_candidates.first().expect("exists");
                         profile_to_nodes.entry(*profile_idx).or_insert_with(Vec::new).push(idx);
-                    } else {
-                        let mut msg = String::new();
-                        self.format_imports_list(idx, project, &mut msg).unwrap();
-                        errors.push(format!("Found incompatible settings restrictions:\n{msg}"));
                     }
                 }
                 versioned_sources.insert(version, profile_to_nodes);
@@ -989,7 +996,7 @@
     }
 }
 
-impl<'a, D> Iterator for NodesIter<'a, D> {
+impl<D> Iterator for NodesIter<'_, D> {
     type Item = usize;
     fn next(&mut self) -> Option<Self::Item> {
         let node = self.stack.pop_front()?;
@@ -1044,28 +1051,6 @@
     pub fn unpack(&self) -> (&PathBuf, &Source) {
         (&self.path, &self.source)
     }
-
-    /// Checks that the file's version is even available.
-    ///
-    /// This returns an error if the file's version is invalid semver, or is not available such as
-    /// 0.8.20, if the highest available version is `0.8.19`
-    fn check_available_version(
-        &self,
-        all_versions: &[&CompilerVersion],
-        offline: bool,
-    ) -> std::result::Result<(), SourceVersionError> {
-        let Some(req) = self.data.version_req() else { return Ok(()) };
-
-        if !all_versions.iter().any(|v| req.matches(v.as_ref())) {
-            return if offline {
-                Err(SourceVersionError::NoMatchingVersionOffline(req.clone()))
-            } else {
-                Err(SourceVersionError::NoMatchingVersion(req.clone()))
-            };
-        }
-
-        Ok(())
-    }
 }
 
 /// Helper type for formatting a node
@@ -1074,7 +1059,7 @@
     root: &'a PathBuf,
 }
 
-impl<'a, D: ParsedSource> fmt::Display for DisplayNode<'a, D> {
+impl<D: ParsedSource> fmt::Display for DisplayNode<'_, D> {
     fn fmt(&self, f: &mut fmt::Formatter<'_>) -> fmt::Result {
         let path = utils::source_name(&self.node.path, self.root);
         write!(f, "{}", path.display())?;
@@ -1189,15 +1174,15 @@
     #[test]
     #[cfg(feature = "svm-solc")]
     fn test_print_unresolved() {
+        use crate::{solc::SolcCompiler, ProjectBuilder};
+
         let root =
             Path::new(env!("CARGO_MANIFEST_DIR")).join("../../test-data/incompatible-pragmas");
         let paths = ProjectPathsConfig::dapptools(&root).unwrap();
         let graph = Graph::<SolData>::resolve(&paths).unwrap();
-        let Err(SolcError::Message(err)) = graph.get_input_node_versions(
-            false,
-            &Default::default(),
-            &crate::solc::SolcCompiler::AutoDetect,
-        ) else {
+        let Err(SolcError::Message(err)) =
+            graph.get_input_node_versions(&ProjectBuilder::<SolcCompiler>::default().paths(paths).build(SolcCompiler::AutoDetect).unwrap())
+        else {
             panic!("expected error");
         };
 
