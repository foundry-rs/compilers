--- conflicted
+++ resolved
@@ -49,19 +49,12 @@
 use compile::output::contracts::VersionedContracts;
 use compilers::multi::MultiCompiler;
 use derivative::Derivative;
-<<<<<<< HEAD
-use foundry_compilers_artifacts::solc::{
-    output_selection::OutputSelection,
-    sources::{Source, SourceCompilationKind, Sources},
-    Severity, SourceFile, StandardJsonCompilerInput,
-=======
 use foundry_compilers_artifacts::{
     output_selection::OutputSelection,
     solc::{
         sources::{Source, SourceCompilationKind, Sources},
-        Contract, Severity, SourceFile, StandardJsonCompilerInput,
+        Severity, SourceFile, StandardJsonCompilerInput,
     },
->>>>>>> 05dc674a
 };
 use foundry_compilers_core::error::{Result, SolcError, SolcIoError};
 use output::sources::{VersionedSourceFile, VersionedSourceFiles};
