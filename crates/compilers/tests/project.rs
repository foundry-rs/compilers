//! project tests

use alloy_primitives::{Address, Bytes};
use foundry_compilers::{
    buildinfo::BuildInfo,
    cache::{CompilerCache, SOLIDITY_FILES_CACHE_FILENAME},
    compilers::{
        multi::{
            MultiCompiler, MultiCompilerLanguage, MultiCompilerParsedSource, MultiCompilerSettings,
        },
        resolc::Resolc,
        solc::{Solc, SolcCompiler, SolcLanguage},
        vyper::{Vyper, VyperLanguage, VyperSettings},
        CompilerOutput,
    },
    flatten::Flattener,
    info::ContractInfo,
<<<<<<< HEAD
    multi::{MultiCompilerInput, MultiCompilerRestrictions},
    project::{Preprocessor, ProjectCompiler},
=======
    multi::{MultiCompilerRestrictions, SolidityCompiler},
>>>>>>> 9852b64e
    project_util::*,
    solc::{Restriction, SolcRestrictions, SolcSettings},
    take_solc_installer_lock, Artifact, ConfigurableArtifacts, ExtraOutputValues, Graph, Project,
    ProjectBuilder, ProjectCompileOutput, ProjectPathsConfig, RestrictionsWithVersion,
    TestFileFilter,
};
use foundry_compilers_artifacts::{
    output_selection::OutputSelection, remappings::Remapping, BytecodeHash, Contract, DevDoc,
    Error, ErrorDoc, EventDoc, EvmVersion, Libraries, MethodDoc, ModelCheckerEngine::CHC,
    ModelCheckerSettings, Settings, Severity, SolcInput, UserDoc, UserDocNotice,
};
use foundry_compilers_core::{
    error::SolcError,
    utils::{self, canonicalize, RuntimeOrHandle},
};
use rstest::{fixture, rstest};
use semver::Version;
use similar_asserts::assert_eq;
use std::{
    collections::{BTreeMap, BTreeSet, HashMap, HashSet},
    env,
    fs::{self},
    io::{self},
    path::{Path, PathBuf, MAIN_SEPARATOR},
    str::FromStr,
    sync::LazyLock,
};
use svm::{platform, Platform};

pub static VYPER: LazyLock<Vyper> = LazyLock::new(|| {
    RuntimeOrHandle::new().block_on(async {
        #[cfg(target_family = "unix")]
        use std::{fs::Permissions, os::unix::fs::PermissionsExt};

        if let Ok(vyper) = Vyper::new("vyper") {
            return vyper;
        }

        take_solc_installer_lock!(_lock);
        let path = std::env::temp_dir().join("vyper");

        if path.exists() {
            return Vyper::new(&path).unwrap();
        }

        let base = "https://github.com/vyperlang/vyper/releases/download/v0.4.0/vyper.0.4.0+commit.e9db8d9f";
        let url = format!(
            "{base}.{}",
            match platform() {
                Platform::MacOsAarch64 => "darwin",
                Platform::LinuxAmd64 => "linux",
                Platform::WindowsAmd64 => "windows.exe",
                platform => panic!("unsupported platform: {platform:?}"),
            }
        );

        let mut retry = 3;
        let mut res = None;
        while retry > 0 {
            match reqwest::get(&url).await.unwrap().error_for_status() {
                Ok(res2) => {
                    res = Some(res2);
                    break;
                }
                Err(e) => {
                    eprintln!("{e}");
                    retry -= 1;
                }
            }
        }
        let res = res.expect("failed to get vyper binary");

        let bytes = res.bytes().await.unwrap();

        std::fs::write(&path, bytes).unwrap();

        #[cfg(target_family = "unix")]
        std::fs::set_permissions(&path, Permissions::from_mode(0o755)).unwrap();

        Vyper::new(&path).unwrap()
    })
});

pub static RESOLC: LazyLock<Resolc> = LazyLock::new(|| {
    {
        RuntimeOrHandle::new().block_on(async {
            #[cfg(target_family = "unix")]
            use std::{fs::Permissions, os::unix::fs::PermissionsExt};

            let solc = SolcCompiler::default();

            if let Ok(resolc) = Resolc::new("resolc", solc.clone()) {
                return resolc;
            }

            take_solc_installer_lock!(_lock);
            let path = std::env::temp_dir();

            let bin = format!(
                "resolc-{}",
                match platform() {
                    Platform::MacOsAarch64 => "universal-apple-darwin",
                    Platform::LinuxAmd64 => "x86_64-unknown-linux-musl",
                    Platform::WindowsAmd64 => "x86_64-pc-windows-msvc.exe",
                    platform => panic!("unsupported platform: {platform:?}"),
                }
            );
            let resolc_path = path.join(bin);

            if resolc_path.exists() {
                return Resolc::new(&resolc_path, solc.clone()).unwrap();
            }

            let base =
                "https://github.com/paritytech/revive/releases/download/v0.1.0-dev.12/resolc";
            let url = format!(
                "{base}-{}",
                match platform() {
                    Platform::MacOsAarch64 => "universal-apple-darwin.tar.gz",
                    Platform::LinuxAmd64 => "x86_64-unknown-linux-musl.tar.gz",
                    Platform::WindowsAmd64 => "x86_64-pc-windows-msvc.zip",
                    platform => panic!("unsupported platform: {platform:?}"),
                }
            );
            let mut retry = 3;
            let mut res = None;
            while retry > 0 {
                match reqwest::get(&url).await.unwrap().error_for_status() {
                    Ok(res2) => {
                        res = Some(res2);
                        break;
                    }
                    Err(e) => {
                        eprintln!("{e}");
                        retry -= 1;
                    }
                }
            }
            let res = res.expect("failed to get resolc binary archive");

            let bytes = res.bytes().await.unwrap();

            #[cfg(target_family = "unix")]
            {
                use flate2::read::GzDecoder;
                use tar::Archive;

                let tar = GzDecoder::new(bytes.as_ref());
                let mut archive = Archive::new(tar);
                archive.unpack(&path).expect("failed to unpack");
            }

            #[cfg(target_os = "windows")]
            {
                let bytes = std::io::Cursor::new(bytes);
                zip::ZipArchive::new(bytes)
                    .expect("failed to unpack")
                    .extract(&path)
                    .expect("Failed to extract")
            }

            #[cfg(target_family = "unix")]
            {
                std::fs::set_permissions(&resolc_path, Permissions::from_mode(0o755)).unwrap();
            }

            Resolc::new(&resolc_path, solc).unwrap()
        })
    }
});

#[fixture]
fn resolc() -> MultiCompiler {
    MultiCompiler { solidity: SolidityCompiler::Resolc(RESOLC.clone()), ..Default::default() }
}

#[rstest]
#[case::solc(MultiCompiler::default())]
#[case::resolc(resolc())]
fn can_get_versioned_linkrefs(#[case] compiler: MultiCompiler) {
    let root =
        Path::new(env!("CARGO_MANIFEST_DIR")).join("../../test-data/test-versioned-linkrefs");
    let paths = ProjectPathsConfig::builder()
        .sources(root.join("src"))
        .lib(root.join("lib"))
        .build()
        .unwrap();

    let mut project = Project::builder()
        .paths(paths)
        .ephemeral()
        .no_artifacts()
        .build(Default::default())
        .unwrap();

    project.compiler = compiler;

    project.compile().unwrap().assert_success();
}

#[rstest]
#[case::solc(MultiCompiler::default())]
#[case::resolc(resolc())]
fn can_compile_hardhat_sample(#[case] compiler: MultiCompiler) {
    let root = Path::new(env!("CARGO_MANIFEST_DIR")).join("../../test-data/hardhat-sample");
    let paths = ProjectPathsConfig::builder()
        .sources(root.join("contracts"))
        .lib(root.join("node_modules"));
    let mut project = TempProject::<MultiCompiler, ConfigurableArtifacts>::new(paths).unwrap();

    project.project_mut().compiler = compiler;

    // `resolc` doens't work with `solc` <0.8.21 for this input
    project.set_solc("0.8.21");

    let compiled = project.compile().unwrap();
    assert!(compiled.find_first("Greeter").is_some());
    assert!(compiled.find_first("console").is_some());
    compiled.assert_success();

    // nothing to compile
    let compiled = project.compile().unwrap();
    assert!(compiled.find_first("Greeter").is_some());
    assert!(compiled.find_first("console").is_some());
    assert!(compiled.is_unchanged());

    // delete artifacts
    std::fs::remove_dir_all(&project.paths().artifacts).unwrap();
    let compiled = project.compile().unwrap();
    assert!(compiled.find_first("Greeter").is_some());
    assert!(compiled.find_first("console").is_some());
    assert!(!compiled.is_unchanged());
}

#[rstest]
#[case::solc(MultiCompiler::default())]
#[case::resolc(resolc())]
fn can_compile_dapp_sample(#[case] compiler: MultiCompiler) {
    let root = Path::new(env!("CARGO_MANIFEST_DIR")).join("../../test-data/dapp-sample");
    let paths = ProjectPathsConfig::builder().sources(root.join("src")).lib(root.join("lib"));
    let mut project = TempProject::<MultiCompiler, ConfigurableArtifacts>::new(paths).unwrap();

    project.project_mut().compiler = compiler;

    let compiled = project.compile().unwrap();
    assert!(compiled.find_first("Dapp").is_some());
    compiled.assert_success();

    // nothing to compile
    let compiled = project.compile().unwrap();
    assert!(compiled.find_first("Dapp").is_some());
    assert!(compiled.is_unchanged());

    let cache = CompilerCache::<MultiCompilerSettings>::read(project.cache_path()).unwrap();

    // delete artifacts
    std::fs::remove_dir_all(&project.paths().artifacts).unwrap();
    let compiled = project.compile().unwrap();
    assert!(compiled.find_first("Dapp").is_some());
    assert!(!compiled.is_unchanged());

    let updated_cache = CompilerCache::<MultiCompilerSettings>::read(project.cache_path()).unwrap();
    assert_eq!(cache, updated_cache);
}

#[rstest]
#[case::solc(MultiCompiler::default())]
#[ignore]
#[case::resolc(resolc())]
fn can_compile_yul_sample(#[case] compiler: MultiCompiler) {
    let root = Path::new(env!("CARGO_MANIFEST_DIR")).join("../../test-data/yul-sample");
    let paths = ProjectPathsConfig::builder().sources(root);
    let mut project = TempProject::<MultiCompiler, ConfigurableArtifacts>::new(paths).unwrap();
    project.project_mut().compiler = compiler;

    let compiled = project.compile().unwrap();
    assert!(compiled.find_first("Dapp").is_some());
    assert!(compiled.find_first("SimpleStore").is_some());
    compiled.assert_success();

    // nothing to compile
    let compiled = project.compile().unwrap();
    assert!(compiled.find_first("Dapp").is_some());
    assert!(compiled.find_first("SimpleStore").is_some());
    assert!(compiled.is_unchanged());

    let cache = CompilerCache::<MultiCompilerSettings>::read(project.cache_path()).unwrap();

    // delete artifacts
    std::fs::remove_dir_all(&project.paths().artifacts).unwrap();
    let compiled = project.compile().unwrap();
    assert!(compiled.find_first("Dapp").is_some());
    assert!(compiled.find_first("SimpleStore").is_some());
    assert!(!compiled.is_unchanged());

    let updated_cache = CompilerCache::<MultiCompilerSettings>::read(project.cache_path()).unwrap();
    assert_eq!(cache, updated_cache);
}

#[rstest]
#[case::solc(MultiCompiler::default())]
#[ignore]
#[case::resolc(resolc())]
fn can_compile_configured(#[case] compiler: MultiCompiler) {
    let root = Path::new(env!("CARGO_MANIFEST_DIR")).join("../../test-data/dapp-sample");
    let paths = ProjectPathsConfig::builder().sources(root.join("src")).lib(root.join("lib"));

    let handler = ConfigurableArtifacts {
        additional_values: ExtraOutputValues {
            metadata: true,
            ir: true,
            ir_optimized: true,
            opcodes: true,
            legacy_assembly: true,
            ..Default::default()
        },
        ..Default::default()
    };

    let settings = handler.solc_settings();
    let mut project =
        TempProject::with_artifacts(paths, handler).unwrap().with_solc_settings(settings);
    project.project_mut().compiler = compiler;

    let compiled = project.compile().unwrap();
    let artifact = compiled.find_first("Dapp").unwrap();
    assert!(artifact.metadata.is_some());
    assert!(artifact.raw_metadata.is_some());
    assert!(artifact.ir.is_some());
    assert!(artifact.ir_optimized.is_some());
    assert!(artifact.opcodes.is_some());
    assert!(artifact.legacy_assembly.is_some());
}

#[rstest]
#[case::solc(MultiCompiler::default())]
#[case::resolc(resolc())]
fn can_compile_with_storage_layout(#[case] compiler: MultiCompiler) {
    let root = Path::new(env!("CARGO_MANIFEST_DIR")).join("../../test-data/dapp-sample");
    let paths = ProjectPathsConfig::builder().sources(root.join("src")).lib(root.join("lib"));

    let handler = ConfigurableArtifacts {
        additional_values: ExtraOutputValues {
            metadata: true,
            ir: true,
            ir_optimized: true,
            opcodes: true,
            legacy_assembly: true,
            storage_layout: true,
            ..Default::default()
        },
        ..Default::default()
    };

    let settings = handler.solc_settings();
    let mut project =
        TempProject::with_artifacts(paths, handler).unwrap().with_solc_settings(settings);
    project.project_mut().compiler = compiler;

    let compiled = project.compile().unwrap();
    let artifact = compiled.find_first("Dapp").unwrap();
    assert!(artifact.storage_layout.is_some());
}

#[rstest]
#[case::solc(MultiCompiler::default())]
#[case::resolc(resolc())]
fn can_compile_dapp_detect_changes_in_libs(#[case] compiler: MultiCompiler) {
    let mut project = TempProject::<MultiCompiler>::dapptools().unwrap();
    project.project_mut().compiler = compiler;

    let remapping = project.paths().libraries[0].join("remapping");
    project
        .paths_mut()
        .remappings
        .push(Remapping::from_str(&format!("remapping/={}/", remapping.display())).unwrap());

    let src = project
        .add_source(
            "Foo",
            r#"
    pragma solidity ^0.8.10;
    import "remapping/Bar.sol";

    contract Foo {}
   "#,
        )
        .unwrap();

    let lib = project
        .add_lib(
            "remapping/Bar",
            r"
    pragma solidity ^0.8.10;

    contract Bar {}
    ",
        )
        .unwrap();

    let graph = Graph::<MultiCompilerParsedSource>::resolve(project.paths()).unwrap();
    assert_eq!(graph.files().len(), 2);
    assert_eq!(graph.files().clone(), HashMap::from([(src, 0), (lib, 1),]));

    let compiled = project.compile().unwrap();
    assert!(compiled.find_first("Foo").is_some());
    assert!(compiled.find_first("Bar").is_some());
    compiled.assert_success();

    // nothing to compile
    let compiled = project.compile().unwrap();
    assert!(compiled.find_first("Foo").is_some());
    assert!(compiled.is_unchanged());

    let cache = CompilerCache::<SolcSettings>::read(&project.paths().cache).unwrap();
    assert_eq!(cache.files.len(), 2);

    // overwrite lib
    project
        .add_lib(
            "remapping/Bar",
            r"
    pragma solidity ^0.8.10;

    // changed lib
    contract Bar {}
    ",
        )
        .unwrap();

    let graph = Graph::<MultiCompilerParsedSource>::resolve(project.paths()).unwrap();
    assert_eq!(graph.files().len(), 2);

    let compiled = project.compile().unwrap();
    assert!(compiled.find_first("Foo").is_some());
    assert!(compiled.find_first("Bar").is_some());
    // ensure change is detected
    assert!(!compiled.is_unchanged());
}

#[rstest]
#[case::solc(MultiCompiler::default())]
#[case::resolc(resolc())]
fn can_compile_dapp_detect_changes_in_sources(#[case] compiler: MultiCompiler) {
    let mut project = TempProject::<MultiCompiler>::dapptools().unwrap();
    project.project_mut().compiler = compiler;

    let src = project
        .add_source(
            "DssSpell.t",
            r#"
    pragma solidity ^0.8.10;
    import "./DssSpell.t.base.sol";

   contract DssSpellTest is DssSpellTestBase { }
   "#,
        )
        .unwrap();

    let base = project
        .add_source(
            "DssSpell.t.base",
            r"
    pragma solidity ^0.8.10;

  contract DssSpellTestBase {
       address deployed_spell;
       function setUp() public {
           deployed_spell = address(0xA867399B43aF7790aC800f2fF3Fa7387dc52Ec5E);
       }
  }
   ",
        )
        .unwrap();

    let graph = Graph::<MultiCompilerParsedSource>::resolve(project.paths()).unwrap();
    assert_eq!(graph.files().len(), 2);
    assert_eq!(graph.files().clone(), HashMap::from([(base, 0), (src, 1),]));
    assert_eq!(graph.imported_nodes(1).to_vec(), vec![0]);

    let compiled = project.compile().unwrap();
    compiled.assert_success();
    assert!(compiled.find_first("DssSpellTest").is_some());
    assert!(compiled.find_first("DssSpellTestBase").is_some());

    // nothing to compile
    let compiled = project.compile().unwrap();
    assert!(compiled.is_unchanged());
    assert!(compiled.find_first("DssSpellTest").is_some());
    assert!(compiled.find_first("DssSpellTestBase").is_some());

    let cache = CompilerCache::<SolcSettings>::read(&project.paths().cache).unwrap();
    assert_eq!(cache.files.len(), 2);

    let artifacts = compiled.into_artifacts().collect::<HashMap<_, _>>();

    // overwrite import
    let _ = project
        .add_source(
            "DssSpell.t.base",
            r"
    pragma solidity ^0.8.10;

  contract DssSpellTestBase {
       address deployed_spell;
       function setUp() public {
           deployed_spell = address(0);
       }
  }
   ",
        )
        .unwrap();
    let graph = Graph::<MultiCompilerParsedSource>::resolve(project.paths()).unwrap();
    assert_eq!(graph.files().len(), 2);

    let compiled = project.compile().unwrap();
    assert!(compiled.find_first("DssSpellTest").is_some());
    assert!(compiled.find_first("DssSpellTestBase").is_some());
    // ensure change is detected
    assert!(!compiled.is_unchanged());

    // and all recompiled artifacts are different
    for (p, artifact) in compiled.into_artifacts() {
        let other = artifacts
            .iter()
            .find(|(id, _)| id.name == p.name && id.version == p.version && id.source == p.source)
            .unwrap()
            .1;
        assert_ne!(artifact, *other);
    }
}

#[rstest]
#[case::solc(MultiCompiler::default())]
#[case::resolc(resolc())]
fn can_emit_build_info(#[case] compiler: MultiCompiler) {
    let mut project = TempProject::<MultiCompiler>::dapptools().unwrap();
    project.project_mut().compiler = compiler;
    project.project_mut().build_info = true;
    project
        .add_source(
            "A",
            r#"
pragma solidity ^0.8.10;
import "./B.sol";
contract A { }
"#,
        )
        .unwrap();

    project
        .add_source(
            "B",
            r"
pragma solidity ^0.8.10;
contract B { }
",
        )
        .unwrap();

    let compiled = project.compile().unwrap();
    compiled.assert_success();

    let info_dir = project.project().build_info_path();
    assert!(info_dir.exists());

    let mut build_info_count = 0;
    for entry in fs::read_dir(info_dir).unwrap() {
        let _info =
            BuildInfo::<SolcInput, CompilerOutput<Error, Contract>>::read(&entry.unwrap().path())
                .unwrap();
        build_info_count += 1;
    }
    assert_eq!(build_info_count, 1);
}

#[rstest]
#[case::solc(MultiCompiler::default())]
#[case::resolc(resolc())]
fn can_clean_build_info(#[case] compiler: MultiCompiler) {
    let mut project = TempProject::<MultiCompiler>::dapptools().unwrap();
    project.project_mut().compiler = compiler;

    project.project_mut().build_info = true;
    project.project_mut().paths.build_infos = project.project_mut().paths.root.join("build-info");
    project
        .add_source(
            "A",
            r#"
pragma solidity ^0.8.10;
import "./B.sol";
contract A { }
"#,
        )
        .unwrap();

    project
        .add_source(
            "B",
            r"
pragma solidity ^0.8.10;
contract B { }
",
        )
        .unwrap();

    let compiled = project.compile().unwrap();
    compiled.assert_success();

    let info_dir = project.project().build_info_path();
    assert!(info_dir.exists());

    let mut build_info_count = 0;
    for entry in fs::read_dir(info_dir).unwrap() {
        let _info =
            BuildInfo::<SolcInput, CompilerOutput<Error, Contract>>::read(&entry.unwrap().path())
                .unwrap();
        build_info_count += 1;
    }
    assert_eq!(build_info_count, 1);

    project.project().cleanup().unwrap();

    assert!(!project.project().build_info_path().exists());
}

#[rstest]
#[case::solc(MultiCompiler::default())]
#[case::resolc(resolc())]
fn can_compile_dapp_sample_with_cache(#[case] compiler: MultiCompiler) {
    let tmp_dir = tempfile::tempdir().unwrap();
    let root = tmp_dir.path();
    let cache = root.join("cache").join(SOLIDITY_FILES_CACHE_FILENAME);
    let artifacts = root.join("out");

    let manifest_dir = Path::new(env!("CARGO_MANIFEST_DIR"));
    let orig_root = manifest_dir.join("../../test-data/dapp-sample");
    let cache_testdata_dir = manifest_dir.join("../../test-data/cache-sample/");
    copy_dir_all(&orig_root, tmp_dir.path()).unwrap();
    let paths = ProjectPathsConfig::builder()
        .cache(cache)
        .sources(root.join("src"))
        .artifacts(artifacts)
        .lib(root.join("lib"))
        .root(root)
        .build()
        .unwrap();

    // first compile
    let mut project = Project::builder().paths(paths).build(Default::default()).unwrap();
    project.compiler = compiler;

    let compiled = project.compile().unwrap();
    assert!(compiled.find_first("Dapp").is_some());
    compiled.assert_success();

    // cache is used when nothing to compile
    let compiled = project.compile().unwrap();
    assert!(compiled.find_first("Dapp").is_some());
    assert!(compiled.is_unchanged());

    // deleted artifacts cause recompile even with cache
    std::fs::remove_dir_all(project.artifacts_path()).unwrap();
    let compiled = project.compile().unwrap();
    assert!(compiled.find_first("Dapp").is_some());
    assert!(!compiled.is_unchanged());

    // new file is compiled even with partial cache
    std::fs::copy(cache_testdata_dir.join("NewContract.sol"), root.join("src/NewContract.sol"))
        .unwrap();
    let compiled = project.compile().unwrap();
    assert!(compiled.find_first("Dapp").is_some());
    assert!(compiled.find_first("NewContract").is_some());
    assert!(!compiled.is_unchanged());
    assert_eq!(
        compiled.into_artifacts().map(|(artifact_id, _)| artifact_id.name).collect::<HashSet<_>>(),
        HashSet::from([
            "Dapp".to_string(),
            "DappTest".to_string(),
            "DSTest".to_string(),
            "NewContract".to_string(),
        ])
    );

    // old cached artifact is not taken from the cache
    std::fs::copy(cache_testdata_dir.join("Dapp.sol"), root.join("src/Dapp.sol")).unwrap();
    let compiled = project.compile().unwrap();
    assert_eq!(
        compiled.into_artifacts().map(|(artifact_id, _)| artifact_id.name).collect::<HashSet<_>>(),
        HashSet::from([
            "DappTest".to_string(),
            "NewContract".to_string(),
            "DSTest".to_string(),
            "Dapp".to_string(),
        ])
    );

    // deleted artifact is not taken from the cache
    std::fs::remove_file(project.paths.sources.join("Dapp.sol")).unwrap();
    let compiled: ProjectCompileOutput<_> = project.compile().unwrap();
    assert!(compiled.find_first("Dapp").is_none());
}

fn copy_dir_all(src: &Path, dst: &Path) -> io::Result<()> {
    std::fs::create_dir_all(dst)?;
    for entry in std::fs::read_dir(src)? {
        let entry = entry?;
        let ty = entry.file_type()?;
        if ty.is_dir() {
            copy_dir_all(&entry.path(), &dst.join(entry.file_name()))?;
        } else {
            std::fs::copy(entry.path(), dst.join(entry.file_name()))?;
        }
    }
    Ok(())
}

// Runs both `flatten` implementations, asserts that their outputs match and runs additional checks
// against the output.
fn test_flatteners(project: &TempProject, target: &Path, additional_checks: fn(&str)) {
    let target = canonicalize(target).unwrap();
    let result =
        project.project().paths.clone().with_language::<SolcLanguage>().flatten(&target).unwrap();
    let solc_result = Flattener::new(project.project().clone(), &target).unwrap().flatten();

    assert_eq!(result, solc_result);

    additional_checks(&result);
}

#[rstest]
#[case::solc(MultiCompiler::default())]
#[case::resolc(resolc())]
fn can_flatten_file_with_external_lib(#[case] compiler: MultiCompiler) {
    let root = Path::new(env!("CARGO_MANIFEST_DIR")).join("../../test-data/hardhat-sample");
    let paths = ProjectPathsConfig::builder()
        .sources(root.join("contracts"))
        .lib(root.join("node_modules"));
    let mut project = TempProject::<MultiCompiler>::new(paths).unwrap();
    project.project_mut().compiler = compiler;

    let target = root.join("contracts").join("Greeter.sol");

    test_flatteners(&project, &target, |result| {
        assert!(!result.contains("import"));
        assert!(result.contains("library console"));
        assert!(result.contains("contract Greeter"));
    });
}

#[rstest]
#[case::solc(MultiCompiler::default())]
#[case::resolc(resolc())]
fn can_flatten_file_in_dapp_sample(#[case] compiler: MultiCompiler) {
    let root = Path::new(env!("CARGO_MANIFEST_DIR")).join("../../test-data/dapp-sample");
    let paths = ProjectPathsConfig::builder().sources(root.join("src")).lib(root.join("lib"));
    let mut project = TempProject::<MultiCompiler>::new(paths).unwrap();
    project.project_mut().compiler = compiler;

    let target = root.join("src/Dapp.t.sol");

    test_flatteners(&project, &target, |result| {
        assert!(!result.contains("import"));
        assert!(result.contains("contract DSTest"));
        assert!(result.contains("contract Dapp"));
        assert!(result.contains("contract DappTest"));
    });
}

#[rstest]
#[case::solc(MultiCompiler::default())]
#[case::resolc(resolc())]
fn can_flatten_unique(#[case] compiler: MultiCompiler) {
    let mut project = TempProject::<MultiCompiler>::dapptools().unwrap();
    project.project_mut().compiler = compiler;

    let target = project
        .add_source(
            "A",
            r#"
pragma solidity ^0.8.10;
import "./C.sol";
import "./B.sol";
contract A { }
"#,
        )
        .unwrap();

    project
        .add_source(
            "B",
            r#"
pragma solidity ^0.8.10;
import "./C.sol";
contract B { }
"#,
        )
        .unwrap();

    project
        .add_source(
            "C",
            r#"
pragma solidity ^0.8.10;
import "./A.sol";
contract C { }
"#,
        )
        .unwrap();

    test_flatteners(&project, &target, |result| {
        assert_eq!(
            result,
            r#"pragma solidity ^0.8.10;

// src/B.sol

contract B { }

// src/C.sol

contract C { }

// src/A.sol

contract A { }
"#
        );
    });
}

#[rstest]
#[case::solc(MultiCompiler::default())]
#[case::resolc(resolc())]
fn can_flatten_experimental_pragma(#[case] compiler: MultiCompiler) {
    let mut project = TempProject::<MultiCompiler>::dapptools().unwrap();
    project.project_mut().compiler = compiler;

    let target = project
        .add_source(
            "A",
            r#"
pragma solidity ^0.8.10;
pragma experimental ABIEncoderV2;
import "./C.sol";
import "./B.sol";
contract A { }
"#,
        )
        .unwrap();

    project
        .add_source(
            "B",
            r#"
pragma solidity ^0.8.10;
pragma experimental ABIEncoderV2;
import "./C.sol";
contract B { }
"#,
        )
        .unwrap();

    project
        .add_source(
            "C",
            r#"
pragma solidity ^0.8.10;
pragma experimental ABIEncoderV2;
import "./A.sol";
contract C { }
"#,
        )
        .unwrap();

    test_flatteners(&project, &target, |result| {
        assert_eq!(
            result,
            r"pragma solidity ^0.8.10;
pragma experimental ABIEncoderV2;

// src/B.sol

contract B { }

// src/C.sol

contract C { }

// src/A.sol

contract A { }
"
        );
    });
}

#[rstest]
#[case::solc(MultiCompiler::default())]
#[case::resolc(resolc())]
fn cannot_flatten_on_failure(#[case] compiler: MultiCompiler) {
    let mut project = TempProject::<MultiCompiler>::dapptools().unwrap();
    project.project_mut().compiler = compiler;

    project
        .add_source(
            "Lib",
            r#"// SPDX-License-Identifier: UNLICENSED
pragma solidity ^0.8.10;

library Lib {}
"#,
        )
        .unwrap();

    let target = project
        .add_source(
            "Contract",
            r#"// SPDX-License-Identifier: UNLICENSED
pragma solidity ^0.8.10;

import { Lib } from "./Lib.sol";

// Intentionally erroneous code
contract Contract {
    failure();
}
"#,
        )
        .unwrap();

    let result = project.paths().clone().with_language::<SolcLanguage>().flatten(target.as_path());
    assert!(result.is_err());
    println!("{}", result.unwrap_err());
}

#[rstest]
#[case::solc(MultiCompiler::default())]
#[case::resolc(resolc())]
fn can_flatten_multiline(#[case] compiler: MultiCompiler) {
    let mut project = TempProject::<MultiCompiler>::dapptools().unwrap();
    project.project_mut().compiler = compiler;

    let target = project
        .add_source(
            "A",
            r#"
pragma solidity ^0.8.10;
import "./C.sol";
import {
    IllegalArgument,
    IllegalState
} from "./Errors.sol";
contract A { }
"#,
        )
        .unwrap();

    project
        .add_source(
            "Errors",
            r"
pragma solidity ^0.8.10;
error IllegalArgument();
error IllegalState();
",
        )
        .unwrap();

    project
        .add_source(
            "C",
            r"
pragma solidity ^0.8.10;
contract C { }
",
        )
        .unwrap();

    test_flatteners(&project, &target, |result| {
        assert_eq!(
            result,
            r"pragma solidity ^0.8.10;

// src/C.sol

contract C { }

// src/Errors.sol

error IllegalArgument();
error IllegalState();

// src/A.sol

contract A { }
"
        );
    });
}

#[rstest]
#[case::solc(MultiCompiler::default())]
#[case::resolc(resolc())]
fn can_flatten_remove_extra_spacing(#[case] compiler: MultiCompiler) {
    let mut project = TempProject::<MultiCompiler>::dapptools().unwrap();
    project.project_mut().compiler = compiler;

    let target = project
        .add_source(
            "A",
            r#"pragma solidity ^0.8.10;
import "./C.sol";
import "./B.sol";
contract A { }
"#,
        )
        .unwrap();

    project
        .add_source(
            "B",
            r#"// This is a B Contract
pragma solidity ^0.8.10;

import "./C.sol";

contract B { }
"#,
        )
        .unwrap();

    project
        .add_source(
            "C",
            r"pragma solidity ^0.8.10;
contract C { }
",
        )
        .unwrap();

    test_flatteners(&project, &target, |result| {
        assert_eq!(
            result,
            r"pragma solidity ^0.8.10;

// src/C.sol

contract C { }

// src/B.sol
// This is a B Contract

contract B { }

// src/A.sol

contract A { }
"
        );
    });
}

#[rstest]
#[case::solc(MultiCompiler::default())]
#[case::resolc(resolc())]
fn can_flatten_with_alias(#[case] compiler: MultiCompiler) {
    let mut project = TempProject::<MultiCompiler>::dapptools().unwrap();
    project.project_mut().compiler = compiler;

    let target = project
        .add_source(
            "Contract",
            r#"pragma solidity ^0.8.10;

import { ParentContract as Parent } from "./Parent.sol";
import { AnotherParentContract as AnotherParent } from "./AnotherParent.sol";
import { PeerContract as Peer } from "./Peer.sol";
import { MathLibrary as Math } from "./Math.sol";
import * as Lib from "./SomeLib.sol";

contract Contract is Parent,
    AnotherParent {
    using Math for uint256;

    string public usingString = "using Math for uint256;";
    string public inheritanceString = "\"Contract is Parent {\"";
    string public castString = 'Peer(smth) ';
    string public methodString = '\' Math.max()';

    Peer public peer;

    constructor(address _peer) {
        peer = Peer(_peer);
        peer = new Peer();
        uint256 x = Math.minusOne(Math.max());
    }
}
"#,
        )
        .unwrap();

    project
        .add_source(
            "Parent",
            r"pragma solidity ^0.8.10;

contract ParentContract { }
",
        )
        .unwrap();

    project
        .add_source(
            "AnotherParent",
            r"pragma solidity ^0.8.10;

contract AnotherParentContract { }
",
        )
        .unwrap();

    project
        .add_source(
            "Peer",
            r"pragma solidity ^0.8.10;

contract PeerContract { }
",
        )
        .unwrap();

    project
        .add_source(
            "Math",
            r"pragma solidity ^0.8.10;

library MathLibrary {
    function minusOne(uint256 val) internal returns (uint256) {
        return val - 1;
    }

    function max() internal returns (uint256) {
        return type(uint256).max;
    }

    function diffMax(uint256 value) internal returns (uint256) {
        return type(uint256).max - value;
    }
}
",
        )
        .unwrap();

    project
        .add_source(
            "SomeLib",
            r"pragma solidity ^0.8.10;

library SomeLib { }
",
        )
        .unwrap();

    test_flatteners(&project, &target, |result| {
        assert_eq!(
            result,
            r#"pragma solidity ^0.8.10;

// src/AnotherParent.sol

contract AnotherParentContract { }

// src/Math.sol

library MathLibrary {
    function minusOne(uint256 val) internal returns (uint256) {
        return val - 1;
    }

    function max() internal returns (uint256) {
        return type(uint256).max;
    }

    function diffMax(uint256 value) internal returns (uint256) {
        return type(uint256).max - value;
    }
}

// src/Parent.sol

contract ParentContract { }

// src/Peer.sol

contract PeerContract { }

// src/SomeLib.sol

library SomeLib { }

// src/Contract.sol

contract Contract is ParentContract,
    AnotherParentContract {
    using MathLibrary for uint256;

    string public usingString = "using Math for uint256;";
    string public inheritanceString = "\"Contract is Parent {\"";
    string public castString = 'Peer(smth) ';
    string public methodString = '\' Math.max()';

    PeerContract public peer;

    constructor(address _peer) {
        peer = PeerContract(_peer);
        peer = new PeerContract();
        uint256 x = MathLibrary.minusOne(MathLibrary.max());
    }
}
"#
        );
    });
}

#[rstest]
#[case::solc(MultiCompiler::default())]
#[case::resolc(resolc())]
fn can_flatten_with_version_pragma_after_imports(#[case] compiler: MultiCompiler) {
    let mut project = TempProject::<MultiCompiler>::dapptools().unwrap();
    project.project_mut().compiler = compiler;

    let target = project
        .add_source(
            "A",
            r#"
pragma solidity ^0.8.10;

import * as B from "./B.sol";

contract A { }
"#,
        )
        .unwrap();

    project
        .add_source(
            "B",
            r#"
import {D} from "./D.sol";
pragma solidity ^0.8.10;
import * as C from "./C.sol";
contract B { }
"#,
        )
        .unwrap();

    project
        .add_source(
            "C",
            r"
pragma solidity ^0.8.10;
contract C { }
",
        )
        .unwrap();

    project
        .add_source(
            "D",
            r"
pragma solidity ^0.8.10;
contract D { }
",
        )
        .unwrap();

    test_flatteners(&project, &target, |result| {
        assert_eq!(
            result,
            r#"pragma solidity ^0.8.10;

// src/C.sol

contract C { }

// src/D.sol

contract D { }

// src/B.sol

contract B { }

// src/A.sol

contract A { }
"#
        );
    });
}

#[rstest]
#[case::solc(MultiCompiler::default())]
#[case::resolc(resolc())]
fn can_flatten_with_duplicates(#[case] compiler: MultiCompiler) {
    let mut project = TempProject::<MultiCompiler>::dapptools().unwrap();
    project.project_mut().compiler = compiler;

    project
        .add_source(
            "Foo.sol",
            r#"
pragma solidity ^0.8.10;

contract Foo {
    function foo() public pure returns (uint256) {
        return 1;
    }
}

contract Bar is Foo {}
"#,
        )
        .unwrap();

    let target = project
        .add_source(
            "Bar.sol",
            r#"
pragma solidity ^0.8.10;
import {Foo} from "./Foo.sol";

contract Bar is Foo {}
"#,
        )
        .unwrap();

    let result = Flattener::new(project.project().clone(), &target).unwrap().flatten();
    assert_eq!(
        result,
        r"pragma solidity ^0.8.10;

// src/Foo.sol

contract Foo {
    function foo() public pure returns (uint256) {
        return 1;
    }
}

contract Bar_0 is Foo {}

// src/Bar.sol

contract Bar_1 is Foo {}
"
    );
}

#[rstest]
#[case::solc(MultiCompiler::default())]
#[case::resolc(resolc())]
fn can_flatten_complex_aliases_setup_with_duplicates(#[case] compiler: MultiCompiler) {
    let mut project = TempProject::<MultiCompiler>::dapptools().unwrap();
    project.project_mut().compiler = compiler;

    project
        .add_source(
            "A.sol",
            r#"
pragma solidity ^0.8.10;

contract A {
    type SomeCustomValue is uint256;

    struct SomeStruct {
        uint256 field;
    }

    enum SomeEnum { VALUE1, VALUE2 }

    function foo() public pure returns (uint256) {
        return 1;
    }
}
"#,
        )
        .unwrap();

    project
        .add_source(
            "B.sol",
            r#"
pragma solidity ^0.8.10;
import "./A.sol" as A_File;

contract A is A_File.A {}
"#,
        )
        .unwrap();

    project
        .add_source(
            "C.sol",
            r#"
pragma solidity ^0.8.10;
import "./B.sol" as B_File;

contract A is B_File.A_File.A {}
"#,
        )
        .unwrap();

    let target = project
        .add_source(
            "D.sol",
            r#"
pragma solidity ^0.8.10;
import "./C.sol" as C_File;

C_File.B_File.A_File.A.SomeCustomValue constant fileLevelValue = C_File.B_File.A_File.A.SomeCustomValue.wrap(1);

contract D is C_File.B_File.A_File.A {
    C_File.B_File.A_File.A.SomeStruct public someStruct;
    C_File.B_File.A_File.A.SomeEnum public someEnum = C_File.B_File.A_File.A.SomeEnum.VALUE1;

    constructor() C_File.B_File.A_File.A() {
        someStruct = C_File.B_File.A_File.A.SomeStruct(1);
        someEnum = C_File.B_File.A_File.A.SomeEnum.VALUE2;
    }

    function getSelector() public pure returns (bytes4) {
        return C_File.B_File.A_File.A.foo.selector;
    }

    function getEnumValue1() public pure returns (C_File.B_File.A_File.A.SomeEnum) {
        return C_File.B_File.A_File.A.SomeEnum.VALUE1;
    }

    function getStruct() public pure returns (C_File.B_File.A_File.A.SomeStruct memory) {
        return C_File.B_File.A_File.A.SomeStruct(1);
    }
}
"#,).unwrap();

    let result = Flattener::new(project.project().clone(), &target).unwrap().flatten();
    assert_eq!(
        result,
        r"pragma solidity ^0.8.10;

// src/A.sol

contract A_0 {
    type SomeCustomValue is uint256;

    struct SomeStruct {
        uint256 field;
    }

    enum SomeEnum { VALUE1, VALUE2 }

    function foo() public pure returns (uint256) {
        return 1;
    }
}

// src/B.sol

contract A_1 is A_0 {}

// src/C.sol

contract A_2 is A_0 {}

// src/D.sol

A_0.SomeCustomValue constant fileLevelValue = A_0.SomeCustomValue.wrap(1);

contract D is A_0 {
    A_0.SomeStruct public someStruct;
    A_0.SomeEnum public someEnum = A_0.SomeEnum.VALUE1;

    constructor() A_0() {
        someStruct = A_0.SomeStruct(1);
        someEnum = A_0.SomeEnum.VALUE2;
    }

    function getSelector() public pure returns (bytes4) {
        return A_0.foo.selector;
    }

    function getEnumValue1() public pure returns (A_0.SomeEnum) {
        return A_0.SomeEnum.VALUE1;
    }

    function getStruct() public pure returns (A_0.SomeStruct memory) {
        return A_0.SomeStruct(1);
    }
}
"
    );
}

// https://github.com/foundry-rs/compilers/issues/34
#[rstest]
#[case::solc(MultiCompiler::default())]
#[case::resolc(resolc())]
fn can_flatten_34_repro(#[case] compiler: MultiCompiler) {
    let mut project = TempProject::<MultiCompiler>::dapptools().unwrap();
    project.project_mut().compiler = compiler;

    let target = project
        .add_source(
            "FlieA.sol",
            r#"pragma solidity ^0.8.10;
import {B} from "./FileB.sol";

interface FooBar {
    function foo() external;
}
contract A {
    function execute() external {
        FooBar(address(0)).foo();
    }
}"#,
        )
        .unwrap();

    project
        .add_source(
            "FileB.sol",
            r#"pragma solidity ^0.8.10;

interface FooBar {
    function bar() external;
}
contract B {
    function execute() external {
        FooBar(address(0)).bar();
    }
}"#,
        )
        .unwrap();

    let result = Flattener::new(project.project().clone(), &target).unwrap().flatten();
    assert_eq!(
        result,
        r#"pragma solidity ^0.8.10;

// src/FileB.sol

interface FooBar_0 {
    function bar() external;
}
contract B {
    function execute() external {
        FooBar_0(address(0)).bar();
    }
}

// src/FlieA.sol

interface FooBar_1 {
    function foo() external;
}
contract A {
    function execute() external {
        FooBar_1(address(0)).foo();
    }
}
"#
    );
}

#[rstest]
#[case::solc(MultiCompiler::default())]
#[case::resolc(resolc())]
fn can_flatten_experimental_in_other_file(#[case] compiler: MultiCompiler) {
    let mut project = TempProject::<MultiCompiler>::dapptools().unwrap();
    project.project_mut().compiler = compiler;

    project
        .add_source(
            "A.sol",
            r#"
pragma solidity 0.8.28;
pragma experimental ABIEncoderV2;

contract A {}
"#,
        )
        .unwrap();

    let target = project
        .add_source(
            "B.sol",
            r#"
pragma solidity 0.8.28;

import "./A.sol";

contract B is A {}
"#,
        )
        .unwrap();

    let result = Flattener::new(project.project().clone(), &target).unwrap().flatten();
    assert_eq!(
        result,
        r"pragma solidity =0.8.28;
pragma experimental ABIEncoderV2;

// src/A.sol

contract A {}

// src/B.sol

contract B is A {}
"
    );
}

#[rstest]
#[case::solc(MultiCompiler::default())]
#[case::resolc(resolc())]
fn can_detect_type_error(#[case] compiler: MultiCompiler) {
    let mut project = TempProject::<MultiCompiler>::dapptools().unwrap();
    project.project_mut().compiler = compiler;

    project
        .add_source(
            "Contract",
            r#"
    pragma solidity ^0.8.10;

   contract Contract {
        function xyz() public {
            require(address(0), "Error");
        }
   }
   "#,
        )
        .unwrap();

    let compiled = project.compile().unwrap();
    assert!(compiled.has_compiler_errors());
}

#[rstest]
#[case::solc(MultiCompiler::default())]
#[case::resolc(resolc())]
fn can_flatten_aliases_with_pragma_and_license_after_source(#[case] compiler: MultiCompiler) {
    let mut project = TempProject::<MultiCompiler>::dapptools().unwrap();
    project.project_mut().compiler = compiler;

    project
        .add_source(
            "A",
            r#"pragma solidity ^0.8.10;
contract A { }
"#,
        )
        .unwrap();

    let target = project
        .add_source(
            "B",
            r#"contract B is AContract {}
import {A as AContract} from "./A.sol";
pragma solidity ^0.8.10;"#,
        )
        .unwrap();

    test_flatteners(&project, &target, |result| {
        assert_eq!(
            result,
            r"pragma solidity ^0.8.10;

// src/A.sol

contract A { }

// src/B.sol
contract B is A {}
"
        );
    });
}

#[rstest]
#[case::solc(MultiCompiler::default())]
#[case::resolc(resolc())]
fn can_flatten_rename_inheritdocs(#[case] compiler: MultiCompiler) {
    let mut project = TempProject::<MultiCompiler>::dapptools().unwrap();
    project.project_mut().compiler = compiler;

    project
        .add_source(
            "DuplicateA",
            r#"pragma solidity ^0.8.10;
contract A {}
"#,
        )
        .unwrap();

    project
        .add_source(
            "A",
            r#"pragma solidity ^0.8.10;
import {A as OtherName} from "./DuplicateA.sol";

contract A {
    /// Documentation
    function foo() public virtual {}
}
"#,
        )
        .unwrap();

    let target = project
        .add_source(
            "B",
            r#"pragma solidity ^0.8.10;
import {A} from "./A.sol";

contract B is A {
    /// @inheritdoc A
    function foo() public override {}
}"#,
        )
        .unwrap();

    let result = Flattener::new(project.project().clone(), &target).unwrap().flatten();
    assert_eq!(
        result,
        r"pragma solidity ^0.8.10;

// src/DuplicateA.sol

contract A_0 {}

// src/A.sol

contract A_1 {
    /// Documentation
    function foo() public virtual {}
}

// src/B.sol

contract B is A_1 {
    /// @inheritdoc A_1
    function foo() public override {}
}
"
    );
}

#[rstest]
#[case::solc(MultiCompiler::default())]
#[case::resolc(resolc())]
fn can_flatten_rename_inheritdocs_alias(#[case] compiler: MultiCompiler) {
    let mut project = TempProject::<MultiCompiler>::dapptools().unwrap();
    project.project_mut().compiler = compiler;

    project
        .add_source(
            "A",
            r#"pragma solidity ^0.8.10;

contract A {
    /// Documentation
    function foo() public virtual {}
}
"#,
        )
        .unwrap();

    let target = project
        .add_source(
            "B",
            r#"pragma solidity ^0.8.10;
import {A as Alias} from "./A.sol";

contract B is Alias {
    /// @inheritdoc Alias
    function foo() public override {}
}"#,
        )
        .unwrap();

    let result = Flattener::new(project.project().clone(), &target).unwrap().flatten();
    assert_eq!(
        result,
        r"pragma solidity ^0.8.10;

// src/A.sol

contract A {
    /// Documentation
    function foo() public virtual {}
}

// src/B.sol

contract B is A {
    /// @inheritdoc A
    function foo() public override {}
}
"
    );
}

#[rstest]
#[case::solc(MultiCompiler::default())]
#[case::resolc(resolc())]
fn can_flatten_rename_user_defined_functions(#[case] compiler: MultiCompiler) {
    let mut project = TempProject::<MultiCompiler>::dapptools().unwrap();
    project.project_mut().compiler = compiler;

    project
        .add_source(
            "CustomUint",
            r"
pragma solidity ^0.8.10;

type CustomUint is uint256;

function mul(CustomUint a, CustomUint b) pure returns(CustomUint) {
    return CustomUint.wrap(CustomUint.unwrap(a) * CustomUint.unwrap(b));
}

using {mul} for CustomUint global;",
        )
        .unwrap();

    project
        .add_source(
            "CustomInt",
            r"pragma solidity ^0.8.10;

type CustomInt is int256;

function mul(CustomInt a, CustomInt b) pure returns(CustomInt) {
    return CustomInt.wrap(CustomInt.unwrap(a) * CustomInt.unwrap(b));
}

using {mul} for CustomInt global;",
        )
        .unwrap();

    let target = project
        .add_source(
            "Target",
            r"pragma solidity ^0.8.10;

import {CustomInt} from './CustomInt.sol';
import {CustomUint} from './CustomUint.sol';

contract Foo {
    function mul(CustomUint a, CustomUint b) public returns(CustomUint) {
        return a.mul(b);
    }

    function mul(CustomInt a, CustomInt b) public returns(CustomInt) {
        return a.mul(b);
    }
}",
        )
        .unwrap();

    let result = Flattener::new(project.project().clone(), &target).unwrap().flatten();
    assert_eq!(
        result,
        r"pragma solidity ^0.8.10;

// src/CustomInt.sol

type CustomInt is int256;

function mul_0(CustomInt a, CustomInt b) pure returns(CustomInt) {
    return CustomInt.wrap(CustomInt.unwrap(a) * CustomInt.unwrap(b));
}

using {mul_0} for CustomInt global;

// src/CustomUint.sol

type CustomUint is uint256;

function mul_1(CustomUint a, CustomUint b) pure returns(CustomUint) {
    return CustomUint.wrap(CustomUint.unwrap(a) * CustomUint.unwrap(b));
}

using {mul_1} for CustomUint global;

// src/Target.sol

contract Foo {
    function mul(CustomUint a, CustomUint b) public returns(CustomUint) {
        return a.mul_1(b);
    }

    function mul(CustomInt a, CustomInt b) public returns(CustomInt) {
        return a.mul_0(b);
    }
}
"
    );
}

#[rstest]
#[case::solc(MultiCompiler::default())]
#[case::resolc(resolc())]
fn can_flatten_rename_global_functions(#[case] compiler: MultiCompiler) {
    let mut project = TempProject::<MultiCompiler>::dapptools().unwrap();
    project.project_mut().compiler = compiler;

    project
        .add_source(
            "func1",
            r"pragma solidity ^0.8.10;

function func() view {}",
        )
        .unwrap();

    project
        .add_source(
            "func2",
            r"pragma solidity ^0.8.10;

function func(uint256 x) view returns(uint256) {
    return x + 1;
}",
        )
        .unwrap();

    let target = project
        .add_source(
            "Target",
            r"pragma solidity ^0.8.10;

import {func as func1} from './func1.sol';
import {func as func2} from './func2.sol';

contract Foo {
    constructor(uint256 x) {
        func1();
        func2(x);
    }
}",
        )
        .unwrap();

    let result = Flattener::new(project.project().clone(), &target).unwrap().flatten();
    assert_eq!(
        result,
        r"pragma solidity ^0.8.10;

// src/func1.sol

function func_0() view {}

// src/func2.sol

function func_1(uint256 x) view returns(uint256) {
    return x + 1;
}

// src/Target.sol

contract Foo {
    constructor(uint256 x) {
        func_0();
        func_1(x);
    }
}
"
    );
}

#[rstest]
#[case::solc(MultiCompiler::default())]
#[case::resolc(resolc())]
fn can_flatten_rename_in_assembly(#[case] compiler: MultiCompiler) {
    let mut project = TempProject::<MultiCompiler>::dapptools().unwrap();
    project.project_mut().compiler = compiler;

    project
        .add_source(
            "A",
            r"pragma solidity ^0.8.10;

uint256 constant a = 1;",
        )
        .unwrap();

    project
        .add_source(
            "B",
            r"pragma solidity ^0.8.10;

uint256 constant a = 2;",
        )
        .unwrap();

    let target = project
        .add_source(
            "Target",
            r"pragma solidity ^0.8.10;

import {a as a1} from './A.sol';
import {a as a2} from './B.sol';

contract Foo {
    function test() public returns(uint256 x) {
        assembly {
            x := mul(a1, a2)
        }
    }
}",
        )
        .unwrap();

    let result = Flattener::new(project.project().clone(), &target).unwrap().flatten();
    assert_eq!(
        result,
        r"pragma solidity ^0.8.10;

// src/A.sol

uint256 constant a_0 = 1;

// src/B.sol

uint256 constant a_1 = 2;

// src/Target.sol

contract Foo {
    function test() public returns(uint256 x) {
        assembly {
            x := mul(a_0, a_1)
        }
    }
}
"
    );
}

#[rstest]
#[case::solc(MultiCompiler::default())]
#[case::resolc(resolc())]
fn can_flatten_combine_pragmas(#[case] compiler: MultiCompiler) {
    let mut project = TempProject::<MultiCompiler>::dapptools().unwrap();
    project.project_mut().compiler = compiler;

    project
        .add_source(
            "A",
            r"pragma solidity >=0.5.0;

contract A {}",
        )
        .unwrap();

    let target = project
        .add_source(
            "B",
            r"pragma solidity <0.9.0;
import './A.sol';

contract B {}",
        )
        .unwrap();

    test_flatteners(&project, &target, |result| {
        assert_eq!(
            result,
            r"pragma solidity <0.9.0 >=0.5.0;

// src/A.sol

contract A {}

// src/B.sol

contract B {}
"
        );
    });
}

#[rstest]
#[case::solc(MultiCompiler::default())]
#[case::resolc(resolc())]
fn can_flatten_with_assembly_reference_suffix(#[case] compiler: MultiCompiler) {
    let mut project = TempProject::<MultiCompiler>::dapptools().unwrap();
    project.project_mut().compiler = compiler;

    let target = project
        .add_source(
            "A",
            r"pragma solidity >=0.5.0;

contract A {
    uint256 val;

    function useSuffix() public {
        bytes32 slot;
        assembly {
            slot := val.slot
        }
    }
}",
        )
        .unwrap();

    test_flatteners(&project, &target, |result| {
        assert_eq!(
            result,
            r"pragma solidity >=0.5.0;

// src/A.sol

contract A {
    uint256 val;

    function useSuffix() public {
        bytes32 slot;
        assembly {
            slot := val.slot
        }
    }
}
"
        );
    });
}

#[rstest]
#[case::solc(MultiCompiler::default())]
#[case::resolc(resolc())]
fn can_compile_single_files(#[case] compiler: MultiCompiler) {
    let mut tmp = TempProject::<MultiCompiler>::dapptools().unwrap();
    tmp.project_mut().compiler = compiler;

    let f = tmp
        .add_contract(
            "examples/Foo",
            r"
    pragma solidity ^0.8.10;

    contract Foo {}
   ",
        )
        .unwrap();

    let compiled = tmp.project().compile_file(f.clone()).unwrap();
    compiled.assert_success();
    assert!(compiled.find_first("Foo").is_some());

    let bar = tmp
        .add_contract(
            "examples/Bar",
            r"
    pragma solidity ^0.8.10;

    contract Bar {}
   ",
        )
        .unwrap();

    let compiled = tmp.project().compile_files(vec![f, bar]).unwrap();
    compiled.assert_success();
    assert!(compiled.find_first("Foo").is_some());
    assert!(compiled.find_first("Bar").is_some());
}

#[rstest]
#[case::solc(MultiCompiler::default())]
#[ignore]
#[case::resolc(resolc())]
fn consistent_bytecode(#[case] compiler: MultiCompiler) {
    let mut tmp = TempProject::<MultiCompiler>::dapptools().unwrap();
    tmp.project_mut().compiler = compiler;

    tmp.add_source(
        "LinkTest",
        r"
// SPDX-License-Identifier: MIT
library LibTest {
    function foobar(uint256 a) public view returns (uint256) {
    	return a * 100;
    }
}
contract LinkTest {
    function foo() public returns (uint256) {
        return LibTest.foobar(1);
    }
}
",
    )
    .unwrap();

    let compiled = tmp.compile().unwrap();
    compiled.assert_success();

    let contract = compiled.find_first("LinkTest").unwrap();
    let bytecode = &contract.bytecode.as_ref().unwrap().object;
    assert!(bytecode.is_unlinked());
    let s = bytecode.as_str().unwrap();
    assert!(!s.starts_with("0x"));

    let s = serde_json::to_string(&bytecode).unwrap();
    assert_eq!(bytecode.clone(), serde_json::from_str(&s).unwrap());
}

#[rstest]
#[case::solc(MultiCompiler::default())]
#[ignore]
#[case::resolc(resolc())]
fn can_apply_libraries(#[case] compiler: MultiCompiler) {
    let mut tmp = TempProject::<MultiCompiler>::dapptools().unwrap();
    tmp.project_mut().compiler = compiler;

    tmp.add_source(
        "LinkTest",
        r#"
// SPDX-License-Identifier: MIT
import "./MyLib.sol";
contract LinkTest {
    function foo() public returns (uint256) {
        return MyLib.foobar(1);
    }
}
"#,
    )
    .unwrap();

    let lib = tmp
        .add_source(
            "MyLib",
            r"
// SPDX-License-Identifier: MIT
library MyLib {
    function foobar(uint256 a) public view returns (uint256) {
    	return a * 100;
    }
}
",
        )
        .unwrap();

    let compiled = tmp.compile().unwrap();
    compiled.assert_success();

    assert!(compiled.find_first("MyLib").is_some());
    let contract = compiled.find_first("LinkTest").unwrap();
    let bytecode = &contract.bytecode.as_ref().unwrap().object;
    assert!(bytecode.is_unlinked());

    // provide the library settings to let solc link
    tmp.project_mut().settings.solc.libraries = BTreeMap::from([(
        lib,
        BTreeMap::from([("MyLib".to_string(), format!("{:?}", Address::ZERO))]),
    )])
    .into();
    tmp.project_mut().settings.solc.libraries.slash_paths();

    let compiled = tmp.compile().unwrap();
    compiled.assert_success();

    assert!(compiled.find_first("MyLib").is_some());
    let contract = compiled.find_first("LinkTest").unwrap();
    let bytecode = &contract.bytecode.as_ref().unwrap().object;
    assert!(!bytecode.is_unlinked());

    let libs = Libraries::parse(&[format!("./src/MyLib.sol:MyLib:{:?}", Address::ZERO)]).unwrap();
    // provide the library settings to let solc link
    tmp.project_mut().settings.solc.libraries =
        libs.apply(|libs| tmp.paths().apply_lib_remappings(libs));

    let compiled = tmp.compile().unwrap();
    compiled.assert_success();

    assert!(compiled.find_first("MyLib").is_some());
    let contract = compiled.find_first("LinkTest").unwrap();
    let bytecode = &contract.bytecode.as_ref().unwrap().object;
    assert!(!bytecode.is_unlinked());
}

#[rstest]
#[case::solc(MultiCompiler::default())]
#[case::resolc(resolc())]
fn can_ignore_warning_from_paths(#[case] compiler: MultiCompiler) {
    let setup_and_compile = |ignore_paths: Option<Vec<PathBuf>>| {
        let mut tmp = match ignore_paths {
            Some(paths) => TempProject::dapptools_with_ignore_paths(paths).unwrap(),
            None => TempProject::<MultiCompiler>::dapptools().unwrap(),
        };

        tmp.project_mut().compiler = compiler.clone();

        tmp.add_source(
            "LinkTest",
            r#"
                // SPDX-License-Identifier: MIT
                import "./MyLib.sol";
                contract LinkTest {
                    function foo() public returns (uint256) {
                    }
                }
            "#,
        )
        .unwrap();

        tmp.add_source(
            "MyLib",
            r"
                // SPDX-License-Identifier: MIT
                library MyLib {
                    function foobar(uint256 a) public view returns (uint256) {
                        return a * 100;
                    }
                }
            ",
        )
        .unwrap();

        tmp.compile().unwrap()
    };

    // Test without ignoring paths
    let compiled_without_ignore = setup_and_compile(None);
    compiled_without_ignore.assert_success();
    assert!(compiled_without_ignore.has_compiler_warnings());

    // Test with ignoring paths
    let paths_to_ignore = vec![Path::new("src").to_path_buf()];
    let compiled_with_ignore = setup_and_compile(Some(paths_to_ignore));
    compiled_with_ignore.assert_success();
    assert!(!compiled_with_ignore.has_compiler_warnings());
}
#[rstest]
#[case::solc(MultiCompiler::default())]
#[ignore]
#[case::resolc(resolc())]
fn can_apply_libraries_with_remappings(#[case] compiler: MultiCompiler) {
    let mut tmp = TempProject::<MultiCompiler>::dapptools().unwrap();
    tmp.project_mut().compiler = compiler;

    let remapping = tmp.paths().libraries[0].join("remapping");
    tmp.paths_mut()
        .remappings
        .push(Remapping::from_str(&format!("remapping/={}/", remapping.display())).unwrap());

    tmp.add_source(
        "LinkTest",
        r#"
// SPDX-License-Identifier: MIT
import "remapping/MyLib.sol";
contract LinkTest {
    function foo() public returns (uint256) {
        return MyLib.foobar(1);
    }
}
"#,
    )
    .unwrap();

    tmp.add_lib(
        "remapping/MyLib",
        r"
// SPDX-License-Identifier: MIT
library MyLib {
    function foobar(uint256 a) public view returns (uint256) {
    	return a * 100;
    }
}
",
    )
    .unwrap();

    let compiled = tmp.compile().unwrap();
    compiled.assert_success();

    assert!(compiled.find_first("MyLib").is_some());
    let contract = compiled.find_first("LinkTest").unwrap();
    let bytecode = &contract.bytecode.as_ref().unwrap().object;
    assert!(bytecode.is_unlinked());

    let libs =
        Libraries::parse(&[format!("remapping/MyLib.sol:MyLib:{:?}", Address::ZERO)]).unwrap(); // provide the library settings to let solc link
    tmp.project_mut().settings.solc.libraries =
        libs.apply(|libs| tmp.paths().apply_lib_remappings(libs));
    tmp.project_mut().settings.solc.libraries.slash_paths();

    let compiled = tmp.compile().unwrap();
    compiled.assert_success();

    assert!(compiled.find_first("MyLib").is_some());
    let contract = compiled.find_first("LinkTest").unwrap();
    let bytecode = &contract.bytecode.as_ref().unwrap().object;
    assert!(!bytecode.is_unlinked());
}

#[rstest]
#[case::solc(MultiCompiler::default())]
#[case::resolc(resolc())]
fn can_detect_invalid_version(#[case] compiler: MultiCompiler) {
    let mut tmp = TempProject::<MultiCompiler>::dapptools().unwrap();
    tmp.project_mut().compiler = compiler;

    let content = r"
    pragma solidity ^0.100.10;
    contract A {}
   ";
    tmp.add_source("A", content).unwrap();

    let out = tmp.compile().unwrap_err();
    match out {
        SolcError::Message(err) => {
            assert_eq!(err, format!("Encountered invalid solc version in src{MAIN_SEPARATOR}A.sol: No solc version exists that matches the version requirement: ^0.100.10"));
        }
        _ => {
            unreachable!()
        }
    }
}

#[rstest]
#[case::solc(MultiCompiler::default())]
#[case::resolc(resolc())]
fn test_severity_warnings(#[case] compiler: MultiCompiler) {
    let mut tmp = TempProject::<MultiCompiler>::dapptools().unwrap();
    tmp.project_mut().compiler = compiler;

    // also treat warnings as error
    tmp.project_mut().compiler_severity_filter = Severity::Warning;

    let content = r"
    pragma solidity =0.8.13;
    contract A {}
   ";
    tmp.add_source("A", content).unwrap();

    let out = tmp.compile().unwrap();
    assert!(out.output().has_error(&[], &[], &Severity::Warning));

    let content = r"
    // SPDX-License-Identifier: MIT OR Apache-2.0
    pragma solidity =0.8.13;
    contract A {}
   ";
    tmp.add_source("A", content).unwrap();

    let out = tmp.compile().unwrap();
    assert!(!out.output().has_error(&[], &[], &Severity::Warning));

    let content = r"
    // SPDX-License-Identifier: MIT OR Apache-2.0
    pragma solidity =0.8.13;
    contract A {
      function id(uint111 value) external pure returns (uint256) {
        return 0;
      }
    }
   ";
    tmp.add_source("A", content).unwrap();

    let out = tmp.compile().unwrap();
    assert!(out.output().has_error(&[], &[], &Severity::Warning));
}

#[rstest]
#[case::solc(MultiCompiler::default())]
#[case::resolc(resolc())]
fn can_recompile_with_changes(#[case] compiler: MultiCompiler) {
    let mut tmp = TempProject::<MultiCompiler>::dapptools().unwrap();
    tmp.project_mut().compiler = compiler;

    tmp.project_mut().paths.allowed_paths = BTreeSet::from([tmp.root().join("modules")]);

    let content = r#"
    pragma solidity ^0.8.10;
    import "../modules/B.sol";
    contract A {}
   "#;
    tmp.add_source("A", content).unwrap();

    tmp.add_contract(
        "modules/B",
        r"
    pragma solidity ^0.8.10;
    contract B {}
   ",
    )
    .unwrap();

    let compiled = tmp.compile().unwrap();
    compiled.assert_success();
    assert!(compiled.find_first("A").is_some());
    assert!(compiled.find_first("B").is_some());

    let compiled = tmp.compile().unwrap();
    assert!(compiled.find_first("A").is_some());
    assert!(compiled.find_first("B").is_some());
    assert!(compiled.is_unchanged());

    // modify A.sol
    tmp.add_source("A", format!("{content}\n")).unwrap();
    let compiled = tmp.compile().unwrap();
    compiled.assert_success();
    assert!(!compiled.is_unchanged());
    assert!(compiled.find_first("A").is_some());
    assert!(compiled.find_first("B").is_some());
}

#[rstest]
#[case::solc(MultiCompiler::default())]
#[case::resolc(resolc())]
fn can_recompile_with_lowercase_names(#[case] compiler: MultiCompiler) {
    let mut tmp = TempProject::<MultiCompiler>::dapptools().unwrap();
    tmp.project_mut().compiler = compiler;

    tmp.add_source(
        "deployProxy.sol",
        r"
    pragma solidity =0.8.12;
    contract DeployProxy {}
   ",
    )
    .unwrap();

    let upgrade = r#"
    pragma solidity =0.8.12;
    import "./deployProxy.sol";
    import "./ProxyAdmin.sol";
    contract UpgradeProxy {}
   "#;
    tmp.add_source("upgradeProxy.sol", upgrade).unwrap();

    tmp.add_source(
        "ProxyAdmin.sol",
        r"
    pragma solidity =0.8.12;
    contract ProxyAdmin {}
   ",
    )
    .unwrap();

    let compiled = tmp.compile().unwrap();
    compiled.assert_success();
    assert!(compiled.find_first("DeployProxy").is_some());
    assert!(compiled.find_first("UpgradeProxy").is_some());
    assert!(compiled.find_first("ProxyAdmin").is_some());

    let artifacts = tmp.artifacts_snapshot().unwrap();
    assert_eq!(artifacts.artifacts.as_ref().len(), 3);
    artifacts.assert_artifacts_essentials_present();

    let compiled = tmp.compile().unwrap();
    assert!(compiled.find_first("DeployProxy").is_some());
    assert!(compiled.find_first("UpgradeProxy").is_some());
    assert!(compiled.find_first("ProxyAdmin").is_some());
    assert!(compiled.is_unchanged());

    // modify upgradeProxy.sol
    tmp.add_source("upgradeProxy.sol", format!("{upgrade}\n")).unwrap();
    let compiled = tmp.compile().unwrap();
    compiled.assert_success();
    assert!(!compiled.is_unchanged());
    assert!(compiled.find_first("DeployProxy").is_some());
    assert!(compiled.find_first("UpgradeProxy").is_some());
    assert!(compiled.find_first("ProxyAdmin").is_some());

    let artifacts = tmp.artifacts_snapshot().unwrap();
    assert_eq!(artifacts.artifacts.as_ref().len(), 3);
    artifacts.assert_artifacts_essentials_present();
}

#[rstest]
#[case::solc(MultiCompiler::default())]
#[case::resolc(resolc())]
fn can_recompile_unchanged_with_empty_files(#[case] compiler: MultiCompiler) {
    let mut tmp = TempProject::<MultiCompiler>::dapptools().unwrap();
    tmp.project_mut().compiler = compiler;

    tmp.add_source(
        "A",
        r#"
    pragma solidity ^0.8.10;
    import "./B.sol";
    contract A {}
   "#,
    )
    .unwrap();

    tmp.add_source(
        "B",
        r#"
    pragma solidity ^0.8.10;
    import "./C.sol";
   "#,
    )
    .unwrap();

    let c = r"
    pragma solidity ^0.8.10;
    contract C {}
   ";
    tmp.add_source("C", c).unwrap();

    let compiled = tmp.compile().unwrap();
    compiled.assert_success();
    assert!(compiled.find_first("A").is_some());
    assert!(compiled.find_first("C").is_some());

    let compiled = tmp.compile().unwrap();
    assert!(compiled.find_first("A").is_some());
    assert!(compiled.find_first("C").is_some());
    assert!(compiled.is_unchanged());

    // modify C.sol
    tmp.add_source("C", format!("{c}\n")).unwrap();
    let compiled = tmp.compile().unwrap();
    compiled.assert_success();
    assert!(!compiled.is_unchanged());
    assert!(compiled.find_first("A").is_some());
    assert!(compiled.find_first("C").is_some());
}

#[rstest]
#[case::solc(MultiCompiler::default())]
#[case::resolc(resolc())]
fn can_emit_empty_artifacts(#[case] compiler: MultiCompiler) {
    let mut tmp = TempProject::<MultiCompiler>::dapptools().unwrap();
    tmp.project_mut().compiler = compiler;

    let top_level = tmp
        .add_source(
            "top_level",
            r"
    function test() {}
   ",
        )
        .unwrap();

    tmp.add_source(
        "Contract",
        r#"
// SPDX-License-Identifier: UNLICENSED
pragma solidity 0.8.10;

import "./top_level.sol";

contract Contract {
    function a() public{
        test();
    }
}
   "#,
    )
    .unwrap();

    let compiled = tmp.compile().unwrap();
    compiled.assert_success();
    assert!(compiled.find_first("Contract").is_some());
    assert!(compiled.find_first("top_level").is_some());
    let mut artifacts = tmp.artifacts_snapshot().unwrap();

    assert_eq!(artifacts.artifacts.as_ref().len(), 2);

    let mut top_level = artifacts.artifacts.as_mut().remove(&top_level).unwrap();

    assert_eq!(top_level.len(), 1);

    let artifact = top_level.remove("top_level").unwrap().remove(0);
    assert!(artifact.artifact.ast.is_some());

    // recompile
    let compiled = tmp.compile().unwrap();
    assert!(compiled.is_unchanged());

    // modify standalone file

    tmp.add_source(
        "top_level",
        r"
    error MyError();
    function test(#[case] compiler: MultiCompiler) {}
   ",
    )
    .unwrap();
    let compiled = tmp.compile().unwrap();
    assert!(!compiled.is_unchanged());
}

#[rstest]
#[case::solc(MultiCompiler::default())]
#[case::resolc(resolc())]
fn can_detect_contract_def_source_files(#[case] compiler: MultiCompiler) {
    let mut tmp = TempProject::<MultiCompiler>::dapptools().unwrap();
    tmp.project_mut().compiler = compiler;

    let mylib = tmp
        .add_source(
            "MyLib",
            r"
        pragma solidity 0.8.10;
        library MyLib {
        }
   ",
        )
        .unwrap();

    let myinterface = tmp
        .add_source(
            "MyInterface",
            r"
        pragma solidity 0.8.10;
        interface MyInterface {}
   ",
        )
        .unwrap();

    let mycontract = tmp
        .add_source(
            "MyContract",
            r"
        pragma solidity 0.8.10;
        contract MyContract {}
   ",
        )
        .unwrap();

    let myabstract_contract = tmp
        .add_source(
            "MyAbstractContract",
            r"
        pragma solidity 0.8.10;
        contract MyAbstractContract {}
   ",
        )
        .unwrap();

    let myerr = tmp
        .add_source(
            "MyError",
            r"
        pragma solidity 0.8.10;
       error MyError();
   ",
        )
        .unwrap();

    let myfunc = tmp
        .add_source(
            "MyFunction",
            r"
        pragma solidity 0.8.10;
        function abc(){}
   ",
        )
        .unwrap();

    let compiled = tmp.compile().unwrap();
    compiled.assert_success();

    let mut sources = compiled.into_output().sources;
    let myfunc = sources.remove_by_path(&myfunc).unwrap();
    assert!(!myfunc.contains_contract_definition());

    let myerr = sources.remove_by_path(&myerr).unwrap();
    assert!(!myerr.contains_contract_definition());

    let mylib = sources.remove_by_path(&mylib).unwrap();
    assert!(mylib.contains_contract_definition());

    let myabstract_contract = sources.remove_by_path(&myabstract_contract).unwrap();
    assert!(myabstract_contract.contains_contract_definition());

    let myinterface = sources.remove_by_path(&myinterface).unwrap();
    assert!(myinterface.contains_contract_definition());

    let mycontract = sources.remove_by_path(&mycontract).unwrap();
    assert!(mycontract.contains_contract_definition());
}

#[rstest]
#[case::solc(MultiCompiler::default())]
#[ignore]
#[case::resolc(resolc())]
fn can_compile_sparse_with_link_references(#[case] compiler: MultiCompiler) {
    let mut tmp = TempProject::<MultiCompiler>::dapptools().unwrap();
    tmp.project_mut().compiler = compiler;

    tmp.add_source(
        "ATest.t.sol",
        r#"
    pragma solidity =0.8.12;
    import {MyLib} from "./mylib.sol";
    contract ATest {
      function test_mylib() public returns (uint256) {
         return MyLib.doStuff();
      }
    }
   "#,
    )
    .unwrap();

    let my_lib_path = tmp
        .add_source(
            "mylib.sol",
            r"
    pragma solidity =0.8.12;
    library MyLib {
       function doStuff() external pure returns (uint256) {return 1337;}
    }
   ",
        )
        .unwrap();

    tmp.project_mut().sparse_output = Some(Box::<TestFileFilter>::default());

    let mut compiled = tmp.compile().unwrap();
    compiled.assert_success();

    let mut output = compiled.clone().into_output();

    assert!(compiled.find_first("ATest").is_some());
    assert!(compiled.find_first("MyLib").is_some());
    let lib = compiled.remove_first("MyLib").unwrap();
    assert!(lib.bytecode.is_some());
    let lib = compiled.remove_first("MyLib");
    assert!(lib.is_none());

    let mut dup = output.clone();
    let lib = dup.remove_first("MyLib");
    assert!(lib.is_some());
    let lib = dup.remove_first("MyLib");
    assert!(lib.is_none());

    dup = output.clone();
    let lib = dup.remove(&my_lib_path, "MyLib");
    assert!(lib.is_some());
    let lib = dup.remove(&my_lib_path, "MyLib");
    assert!(lib.is_none());

    #[cfg(not(windows))]
    let info = ContractInfo::new(&format!("{}:{}", my_lib_path.display(), "MyLib"));
    #[cfg(windows)]
    let info = {
        use path_slash::PathBufExt;
        ContractInfo {
            path: Some(my_lib_path.to_slash_lossy().to_string()),
            name: "MyLib".to_string(),
        }
    };
    let lib = output.remove_contract(&info);
    assert!(lib.is_some());
    let lib = output.remove_contract(&info);
    assert!(lib.is_none());
}

#[rstest]
#[case::solc(MultiCompiler::default())]
#[ignore]
#[case::resolc(resolc())]
fn can_sanitize_bytecode_hash(#[case] compiler: MultiCompiler) {
    let mut tmp = TempProject::<MultiCompiler>::dapptools().unwrap();
    tmp.project_mut().compiler = compiler;

    tmp.project_mut().settings.solc.metadata = Some(BytecodeHash::Ipfs.into());

    tmp.add_source(
        "A",
        r"
    pragma solidity =0.8.17;
    contract A {}
   ",
    )
    .unwrap();

    let compiled = tmp.compile().unwrap();
    compiled.assert_success();
    assert!(compiled.find_first("A").is_some());
}

// https://github.com/foundry-rs/foundry/issues/5307
#[test]
fn can_create_standard_json_input_with_external_file() {
    // File structure:
    // .
    // ├── verif
    // │   └── src
    // │       └── Counter.sol
    // └── remapped
    //     ├── Child.sol
    //     └── Parent.sol

    let dir = tempfile::tempdir().unwrap();
    let verif_dir = utils::canonicalize(dir.path()).unwrap().join("verif");
    let remapped_dir = utils::canonicalize(dir.path()).unwrap().join("remapped");
    fs::create_dir_all(verif_dir.join("src")).unwrap();
    fs::create_dir(&remapped_dir).unwrap();

    let mut verif_project = ProjectBuilder::<SolcCompiler>::new(Default::default())
        .paths(ProjectPathsConfig::dapptools(&verif_dir).unwrap())
        .build(Default::default())
        .unwrap();

    verif_project.paths.remappings.push(Remapping {
        context: None,
        name: "@remapped/".into(),
        path: "../remapped/".into(),
    });
    verif_project.paths.allowed_paths.insert(remapped_dir.clone());

    fs::write(remapped_dir.join("Parent.sol"), "pragma solidity >=0.8.0; import './Child.sol';")
        .unwrap();
    fs::write(remapped_dir.join("Child.sol"), "pragma solidity >=0.8.0;").unwrap();
    fs::write(
        verif_dir.join("src/Counter.sol"),
        "pragma solidity >=0.8.0; import '@remapped/Parent.sol'; contract Counter {}",
    )
    .unwrap();

    // solc compiles using the host file system; therefore, this setup is considered valid
    let compiled = verif_project.compile().unwrap();
    compiled.assert_success();

    // can create project root based paths
    let std_json = verif_project.standard_json_input(&verif_dir.join("src/Counter.sol")).unwrap();
    assert_eq!(
        std_json.sources.iter().map(|(path, _)| path.clone()).collect::<Vec<_>>(),
        vec![
            PathBuf::from("src/Counter.sol"),
            PathBuf::from("../remapped/Parent.sol"),
            PathBuf::from("../remapped/Child.sol")
        ]
    );

    let solc = Solc::find_or_install(&Version::new(0, 8, 24)).unwrap();

    // can compile using the created json
    let compiler_errors = solc
        .compile(&std_json)
        .unwrap()
        .errors
        .into_iter()
        .filter_map(|e| if e.severity.is_error() { Some(e.message) } else { None })
        .collect::<Vec<_>>();
    assert!(compiler_errors.is_empty(), "{compiler_errors:?}");
}

#[rstest]
#[case::solc(MultiCompiler::default())]
#[case::resolc(resolc())]
fn can_compile_std_json_input(#[case] compiler: MultiCompiler) {
    let mut tmp = TempProject::<MultiCompiler>::dapptools_init().unwrap();
    tmp.project_mut().compiler = compiler;

    tmp.assert_no_errors();
    let source = tmp.list_source_files().into_iter().find(|p| p.ends_with("Dapp.t.sol")).unwrap();
    let input = tmp.project().standard_json_input(&source).unwrap();

    assert!(input.settings.remappings.contains(&"ds-test/=lib/ds-test/src/".parse().unwrap()));
    let input: SolcInput = input.into();
    assert!(input.sources.contains_key(Path::new("lib/ds-test/src/test.sol")));

    // should be installed
    if let Ok(solc) = Solc::find_or_install(&Version::new(0, 8, 24)) {
        let out = solc.compile(&input).unwrap();
        assert!(out.errors.is_empty());
        assert!(out.sources.contains_key(Path::new("lib/ds-test/src/test.sol")));
    }
}

// This test is exclusive to unix because creating a symlink is a privileged action on windows.
// https://doc.rust-lang.org/std/os/windows/fs/fn.symlink_dir.html#limitations
#[rstest]
#[case::solc(MultiCompiler::default())]
#[case::resolc(resolc())]
#[cfg(unix)]
fn can_create_standard_json_input_with_symlink(#[case] compiler: MultiCompiler) {
    let mut project = TempProject::<MultiCompiler>::dapptools().unwrap();
    project.project_mut().compiler = compiler.clone();

    let mut dependency = TempProject::<MultiCompiler>::dapptools().unwrap();
    dependency.project_mut().compiler = compiler;

    // File structure:
    //
    // project
    // ├── node_modules
    // │   └── dependency -> symlink to actual 'dependency' directory
    // └── src
    //     └── A.sol
    //
    // dependency
    // └── src
    //     ├── B.sol
    //     └── C.sol

    fs::create_dir(project.root().join("node_modules")).unwrap();

    std::os::unix::fs::symlink(dependency.root(), project.root().join("node_modules/dependency"))
        .unwrap();
    project.project_mut().paths.remappings.push(Remapping {
        context: None,
        name: "@dependency/".into(),
        path: "node_modules/dependency/".into(),
    });

    project
        .add_source(
            "A",
            r"pragma solidity >=0.8.0; import '@dependency/src/B.sol'; contract A is B {}",
        )
        .unwrap();
    dependency
        .add_source("B", r"pragma solidity >=0.8.0; import './C.sol'; contract B is C {}")
        .unwrap();
    dependency.add_source("C", r"pragma solidity >=0.8.0; contract C {}").unwrap();

    // solc compiles using the host file system; therefore, this setup is considered valid
    project.assert_no_errors();

    // can create project root based paths
    let std_json =
        project.project().standard_json_input(&project.sources_path().join("A.sol")).unwrap();
    assert_eq!(
        std_json.sources.iter().map(|(path, _)| path.clone()).collect::<Vec<_>>(),
        vec![
            PathBuf::from("src/A.sol"),
            PathBuf::from("node_modules/dependency/src/B.sol"),
            PathBuf::from("node_modules/dependency/src/C.sol")
        ]
    );

    let solc = Solc::find_or_install(&Version::new(0, 8, 24)).unwrap();

    // can compile using the created json
    let compiler_errors = solc
        .compile(&std_json)
        .unwrap()
        .errors
        .into_iter()
        .filter_map(|e| if e.severity.is_error() { Some(e.message) } else { None })
        .collect::<Vec<_>>();
    assert!(compiler_errors.is_empty(), "{compiler_errors:?}");
}

#[rstest]
#[case::solc(MultiCompiler::default())]
#[case::resolc(resolc())]
fn can_compile_model_checker_sample(#[case] compiler: MultiCompiler) {
    let root = Path::new(env!("CARGO_MANIFEST_DIR")).join("../../test-data/model-checker-sample");
    let paths = ProjectPathsConfig::builder().sources(root);

    let mut project = TempProject::<MultiCompiler, ConfigurableArtifacts>::new(paths).unwrap();
    project.project_mut().compiler = compiler;

    project.project_mut().settings.solc.settings.model_checker = Some(ModelCheckerSettings {
        engine: Some(CHC),
        timeout: Some(10000),
        ..Default::default()
    });
    let compiled = project.compile().unwrap();

    assert!(compiled.find_first("Assert").is_some());
    compiled.assert_success();
    assert!(compiled.has_compiler_warnings());
}

#[rstest]
#[case::solc(MultiCompiler::default())]
#[case::resolc(resolc())]
fn test_compiler_severity_filter(#[case] compiler: MultiCompiler) {
    fn gen_test_data_warning_path() -> ProjectPathsConfig {
        let root =
            Path::new(env!("CARGO_MANIFEST_DIR")).join("../../test-data/test-contract-warnings");

        ProjectPathsConfig::builder().sources(root).build().unwrap()
    }

    let mut project = Project::builder()
        .no_artifacts()
        .paths(gen_test_data_warning_path())
        .ephemeral()
        .build(Default::default())
        .unwrap();
    project.compiler = compiler.clone();

    let compiled = project.compile().unwrap();
    assert!(compiled.has_compiler_warnings());
    compiled.assert_success();

    let mut project = Project::builder()
        .no_artifacts()
        .paths(gen_test_data_warning_path())
        .ephemeral()
        .set_compiler_severity_filter(foundry_compilers_artifacts::Severity::Warning)
        .build(Default::default())
        .unwrap();

    project.compiler = compiler;

    let compiled = project.compile().unwrap();
    assert!(compiled.has_compiler_warnings());
    assert!(compiled.has_compiler_errors());
}

fn gen_test_data_licensing_warning() -> ProjectPathsConfig {
    let root = canonicalize(
        Path::new(env!("CARGO_MANIFEST_DIR"))
            .join("../../test-data/test-contract-warnings/LicenseWarning.sol"),
    )
    .unwrap();

    ProjectPathsConfig::builder().sources(root).build().unwrap()
}

fn compile_project_with_options(
    compiler: MultiCompiler,
    severity_filter: Option<foundry_compilers_artifacts::Severity>,
    ignore_paths: Option<Vec<PathBuf>>,
    ignore_error_code: Option<u64>,
) -> ProjectCompileOutput<MultiCompiler> {
    let mut builder =
        Project::builder().no_artifacts().paths(gen_test_data_licensing_warning()).ephemeral();

    if let Some(paths) = ignore_paths {
        builder = builder.ignore_paths(paths);
    }
    if let Some(code) = ignore_error_code {
        builder = builder.ignore_error_code(code);
    }
    if let Some(severity) = severity_filter {
        builder = builder.set_compiler_severity_filter(severity);
    }

    let project = builder.build(compiler).unwrap();

    project.compile().unwrap()
}

#[rstest]
#[case::solc(MultiCompiler::default())]
#[case::resolc(resolc())]
fn test_compiler_ignored_file_paths(#[case] compiler: MultiCompiler) {
    let compiled = compile_project_with_options(compiler.clone(), None, None, None);
    // no ignored paths set, so the warning should be present
    assert!(compiled.has_compiler_warnings());
    compiled.assert_success();

    let testdata =
        canonicalize(Path::new(env!("CARGO_MANIFEST_DIR")).join("../../test-data")).unwrap();
    let compiled = compile_project_with_options(
        compiler,
        Some(foundry_compilers_artifacts::Severity::Warning),
        Some(vec![testdata]),
        None,
    );

    // ignored paths set, so the warning shouldnt be present
    assert!(!compiled.has_compiler_warnings());
    compiled.assert_success();
}

#[rstest]
#[case::solc(MultiCompiler::default())]
#[case::resolc(resolc())]
fn test_compiler_severity_filter_and_ignored_error_codes(#[case] compiler: MultiCompiler) {
    let missing_license_error_code = 1878;

    let compiled = compile_project_with_options(compiler.clone(), None, None, None);
    assert!(compiled.has_compiler_warnings());

    let compiled = compile_project_with_options(
        compiler.clone(),
        None,
        None,
        Some(missing_license_error_code),
    );
    assert!(!compiled.has_compiler_warnings());
    compiled.assert_success();

    let compiled = compile_project_with_options(
        compiler,
        Some(foundry_compilers_artifacts::Severity::Warning),
        None,
        Some(missing_license_error_code),
    );
    assert!(!compiled.has_compiler_warnings());
    compiled.assert_success();
}

fn remove_solc_if_exists(version: &Version) {
    if Solc::find_svm_installed_version(version).unwrap().is_some() {
        svm::remove_version(version).expect("failed to remove version")
    }
}

#[rstest]
#[case::solc(MultiCompiler::default())]
#[case::resolc(resolc())]
fn can_install_solc_and_compile_version(#[case] compiler: MultiCompiler) {
    let mut project = TempProject::<MultiCompiler>::dapptools().unwrap();
    project.project_mut().compiler = compiler;

    // Correct version
    let version = Version::new(0, 8, 10);

    project
        .add_source(
            "Contract",
            format!(
                r#"
pragma solidity {version};
contract Contract {{ }}
"#
            ),
        )
        .unwrap();

    remove_solc_if_exists(&version);

    let compiled = project.compile().unwrap();
    compiled.assert_success();
}

#[tokio::test(flavor = "multi_thread")]
async fn can_install_solc_and_compile_std_json_input_async() {
    let tmp = TempProject::<MultiCompiler>::dapptools_init().unwrap();

    tmp.assert_no_errors();
    let source = tmp.list_source_files().into_iter().find(|p| p.ends_with("Dapp.t.sol")).unwrap();
    let input = tmp.project().standard_json_input(&source).unwrap();
    let solc = Solc::find_or_install(&Version::new(0, 8, 24)).unwrap();

    assert!(input.settings.remappings.contains(&"ds-test/=lib/ds-test/src/".parse().unwrap()));
    let input: SolcInput = input.into();
    assert!(input.sources.contains_key(Path::new("lib/ds-test/src/test.sol")));

    let out = solc.async_compile(&input).await.unwrap();
    assert!(!out.has_error());
    assert!(out.sources.contains_key(&PathBuf::from("lib/ds-test/src/test.sol")));
}

#[rstest]
#[case::solc(MultiCompiler::default())]
#[case::resolc(resolc())]
fn can_purge_obsolete_artifacts(#[case] compiler: MultiCompiler) {
    let mut project = TempProject::<MultiCompiler>::dapptools().unwrap();
    project.project_mut().compiler = compiler;

    project.set_solc("0.8.10");
    project
        .add_source(
            "Contract",
            r"
    pragma solidity >=0.8.10;

   contract Contract {
        function xyz() public {
        }
   }
   ",
        )
        .unwrap();

    let compiled = project.compile().unwrap();
    compiled.assert_success();
    assert!(!compiled.is_unchanged());
    assert_eq!(compiled.into_artifacts().count(), 1);

    project.set_solc("0.8.13");

    let compiled = project.compile().unwrap();
    compiled.assert_success();
    assert!(!compiled.is_unchanged());
    assert_eq!(compiled.into_artifacts().count(), 1);
}

#[rstest]
#[case::solc(MultiCompiler::default())]
#[case::resolc(resolc())]
fn can_parse_notice(#[case] compiler: MultiCompiler) {
    let mut project = TempProject::<MultiCompiler>::dapptools().unwrap();
    project.project_mut().compiler = compiler;

    project.project_mut().artifacts.additional_values.userdoc = true;
    project.project_mut().settings.solc.settings = project.project_mut().artifacts.solc_settings();

    let contract = r"
    pragma solidity $VERSION;

   contract Contract {
      string greeting;

        /**
         * @notice hello
         */
         constructor(string memory _greeting) public {
            greeting = _greeting;
        }

        /**
         * @notice hello
         */
        function xyz() public {
        }

        /// @notice hello
        function abc() public {
        }
   }
   ";
    project.add_source("Contract", contract.replace("$VERSION", "0.8.28")).unwrap();

    let mut compiled = project.compile().unwrap();
    compiled.assert_success();
    assert!(!compiled.is_unchanged());
    assert!(compiled.find_first("Contract").is_some());
    let userdoc = compiled.remove_first("Contract").unwrap().userdoc;

    assert_eq!(
        userdoc,
        Some(UserDoc {
            version: Some(1),
            kind: Some("user".to_owned()),
            methods: BTreeMap::from([
                ("abc()".to_string(), UserDocNotice::Notice { notice: "hello".to_string() }),
                ("xyz()".to_string(), UserDocNotice::Notice { notice: "hello".to_string() }),
                ("constructor".to_string(), UserDocNotice::Notice { notice: "hello".to_string() }),
            ]),
            events: BTreeMap::new(),
            errors: BTreeMap::new(),
            notice: None
        })
    );

    project.add_source("Contract", contract.replace("$VERSION", "^0.8.10")).unwrap();

    let mut compiled = project.compile().unwrap();
    compiled.assert_success();
    assert!(!compiled.is_unchanged());
    assert!(compiled.find_first("Contract").is_some());
    let userdoc = compiled.remove_first("Contract").unwrap().userdoc;

    assert_eq!(
        userdoc,
        Some(UserDoc {
            version: Some(1),
            kind: Some("user".to_string()),
            methods: BTreeMap::from([
                ("abc()".to_string(), UserDocNotice::Notice { notice: "hello".to_string() }),
                ("xyz()".to_string(), UserDocNotice::Notice { notice: "hello".to_string() }),
                ("constructor".to_string(), UserDocNotice::Notice { notice: "hello".to_string() }),
            ]),
            events: BTreeMap::new(),
            errors: BTreeMap::new(),
            notice: None
        })
    );
}

#[rstest]
#[case::solc(MultiCompiler::default())]
#[case::resolc(resolc())]
fn can_parse_doc(#[case] compiler: MultiCompiler) {
    let mut project = TempProject::<MultiCompiler>::dapptools().unwrap();
    project.project_mut().compiler = compiler;
    project.project_mut().artifacts.additional_values.userdoc = true;
    project.project_mut().artifacts.additional_values.devdoc = true;
    project.project_mut().settings.solc.settings = project.project_mut().artifacts.solc_settings();

    let contract = r"
// SPDX-License-Identifier: GPL-3.0-only
pragma solidity 0.8.17;

/// @title Not an ERC20.
/// @author Notadev
/// @notice Do not use this.
/// @dev This is not an ERC20 implementation.
/// @custom:experimental This is an experimental contract.
interface INotERC20 {
    /// @notice Transfer tokens.
    /// @dev Transfer `amount` tokens to account `to`.
    /// @param to Target account.
    /// @param amount Transfer amount.
    /// @return A boolean value indicating whether the operation succeeded.
    function transfer(address to, uint256 amount) external returns (bool);

    /// @notice Transfer some tokens.
    /// @dev Emitted when transfer.
    /// @param from Source account.
    /// @param to Target account.
    /// @param value Transfer amount.
    event Transfer(address indexed from, address indexed to, uint256 value);

    /// @notice Insufficient balance for transfer.
    /// @dev Needed `required` but only `available` available.
    /// @param available Balance available.
    /// @param required Requested amount to transfer.
    error InsufficientBalance(uint256 available, uint256 required);
}

contract NotERC20 is INotERC20 {
    /// @inheritdoc INotERC20
    function transfer(address to, uint256 amount) external returns (bool) {
        return false;
    }
}
    ";
    project.add_source("Contract", contract).unwrap();

    let mut compiled = project.compile().unwrap();
    compiled.assert_success();
    assert!(!compiled.is_unchanged());

    let contract = compiled.remove_first("INotERC20").unwrap();
    assert_eq!(
        contract.userdoc,
        Some(UserDoc {
            version: Some(1),
            kind: Some("user".to_string()),
            notice: Some("Do not use this.".to_string()),
            methods: BTreeMap::from([(
                "transfer(address,uint256)".to_string(),
                UserDocNotice::Notice { notice: "Transfer tokens.".to_string() }
            ),]),
            events: BTreeMap::from([(
                "Transfer(address,address,uint256)".to_string(),
                UserDocNotice::Notice { notice: "Transfer some tokens.".to_string() }
            ),]),
            errors: BTreeMap::from([(
                "InsufficientBalance(uint256,uint256)".to_string(),
                vec![UserDocNotice::Notice {
                    notice: "Insufficient balance for transfer.".to_string()
                }]
            ),]),
        })
    );
    assert_eq!(
        contract.devdoc,
        Some(DevDoc {
            version: Some(1),
            kind: Some("dev".to_string()),
            author: Some("Notadev".to_string()),
            details: Some("This is not an ERC20 implementation.".to_string()),
            custom_experimental: Some("This is an experimental contract.".to_string()),
            methods: BTreeMap::from([(
                "transfer(address,uint256)".to_string(),
                MethodDoc {
                    details: Some("Transfer `amount` tokens to account `to`.".to_string()),
                    params: BTreeMap::from([
                        ("to".to_string(), "Target account.".to_string()),
                        ("amount".to_string(), "Transfer amount.".to_string())
                    ]),
                    returns: BTreeMap::from([(
                        "_0".to_string(),
                        "A boolean value indicating whether the operation succeeded.".to_string()
                    ),])
                }
            ),]),
            events: BTreeMap::from([(
                "Transfer(address,address,uint256)".to_string(),
                EventDoc {
                    details: Some("Emitted when transfer.".to_string()),
                    params: BTreeMap::from([
                        ("from".to_string(), "Source account.".to_string()),
                        ("to".to_string(), "Target account.".to_string()),
                        ("value".to_string(), "Transfer amount.".to_string()),
                    ]),
                }
            ),]),
            errors: BTreeMap::from([(
                "InsufficientBalance(uint256,uint256)".to_string(),
                vec![ErrorDoc {
                    details: Some("Needed `required` but only `available` available.".to_string()),
                    params: BTreeMap::from([
                        ("available".to_string(), "Balance available.".to_string()),
                        ("required".to_string(), "Requested amount to transfer.".to_string())
                    ]),
                }]
            ),]),
            title: Some("Not an ERC20.".to_string())
        })
    );

    assert!(compiled.find_first("NotERC20").is_some());
    let contract = compiled.remove_first("NotERC20").unwrap();
    assert_eq!(
        contract.userdoc,
        Some(UserDoc {
            version: Some(1),
            kind: Some("user".to_string()),
            notice: None,
            methods: BTreeMap::from([(
                "transfer(address,uint256)".to_string(),
                UserDocNotice::Notice { notice: "Transfer tokens.".to_string() }
            ),]),
            events: BTreeMap::from([(
                "Transfer(address,address,uint256)".to_string(),
                UserDocNotice::Notice { notice: "Transfer some tokens.".to_string() }
            ),]),
            errors: BTreeMap::from([(
                "InsufficientBalance(uint256,uint256)".to_string(),
                vec![UserDocNotice::Notice {
                    notice: "Insufficient balance for transfer.".to_string()
                }]
            ),]),
        })
    );
    assert_eq!(
        contract.devdoc,
        Some(DevDoc {
            version: Some(1),
            kind: Some("dev".to_string()),
            author: None,
            details: None,
            custom_experimental: None,
            methods: BTreeMap::from([(
                "transfer(address,uint256)".to_string(),
                MethodDoc {
                    details: Some("Transfer `amount` tokens to account `to`.".to_string()),
                    params: BTreeMap::from([
                        ("to".to_string(), "Target account.".to_string()),
                        ("amount".to_string(), "Transfer amount.".to_string())
                    ]),
                    returns: BTreeMap::from([(
                        "_0".to_string(),
                        "A boolean value indicating whether the operation succeeded.".to_string()
                    ),])
                }
            ),]),
            events: BTreeMap::new(),
            errors: BTreeMap::from([(
                "InsufficientBalance(uint256,uint256)".to_string(),
                vec![ErrorDoc {
                    details: Some("Needed `required` but only `available` available.".to_string()),
                    params: BTreeMap::from([
                        ("available".to_string(), "Balance available.".to_string()),
                        ("required".to_string(), "Requested amount to transfer.".to_string())
                    ]),
                }]
            ),]),
            title: None
        })
    );
}

#[rstest]
#[case::solc(MultiCompiler::default())]
#[case::resolc(resolc())]
fn test_relative_cache_entries(#[case] compiler: MultiCompiler) {
    let mut project = TempProject::<MultiCompiler>::dapptools().unwrap();
    project.project_mut().compiler = compiler;

    let _a = project
        .add_source(
            "A",
            r"
pragma solidity ^0.8.10;
contract A { }
",
        )
        .unwrap();
    let _b = project
        .add_source(
            "B",
            r"
pragma solidity ^0.8.10;
contract B { }
",
        )
        .unwrap();
    let _c = project
        .add_source(
            "C",
            r"
pragma solidity ^0.8.10;
contract C { }
",
        )
        .unwrap();
    let _d = project
        .add_source(
            "D",
            r"
pragma solidity ^0.8.10;
contract D { }
",
        )
        .unwrap();

    let compiled = project.compile().unwrap();
    compiled.assert_success();

    let cache = CompilerCache::<SolcSettings>::read(project.cache_path()).unwrap();

    let entries = vec![
        PathBuf::from("src/A.sol"),
        PathBuf::from("src/B.sol"),
        PathBuf::from("src/C.sol"),
        PathBuf::from("src/D.sol"),
    ];
    assert_eq!(entries, cache.files.keys().cloned().collect::<Vec<_>>());

    let cache = CompilerCache::<SolcSettings>::read_joined(project.paths()).unwrap();

    assert_eq!(
        entries.into_iter().map(|p| project.root().join(p)).collect::<Vec<_>>(),
        cache.files.keys().cloned().collect::<Vec<_>>()
    );
}

#[rstest]
#[case::solc(MultiCompiler::default())]
#[case::resolc(resolc())]
fn test_failure_after_removing_file(#[case] compiler: MultiCompiler) {
    let mut project = TempProject::<MultiCompiler>::dapptools().unwrap();
    project.project_mut().compiler = compiler;

    project
        .add_source(
            "A",
            r#"
pragma solidity ^0.8.10;
import "./B.sol";
contract A { }
"#,
        )
        .unwrap();

    project
        .add_source(
            "B",
            r#"
pragma solidity ^0.8.10;
import "./C.sol";
contract B { }
"#,
        )
        .unwrap();

    let c = project
        .add_source(
            "C",
            r"
pragma solidity ^0.8.10;
contract C { }
",
        )
        .unwrap();

    let compiled = project.compile().unwrap();
    compiled.assert_success();

    fs::remove_file(c).unwrap();
    let compiled = project.compile().unwrap();
    assert!(compiled.has_compiler_errors());
}

#[rstest]
#[case::solc(MultiCompiler::default())]
#[case::resolc(resolc())]
fn can_handle_conflicting_files(#[case] compiler: MultiCompiler) {
    let mut project = TempProject::<MultiCompiler>::dapptools().unwrap();
    project.project_mut().compiler = compiler;

    project
        .add_source(
            "Greeter",
            r"
    pragma solidity ^0.8.10;

    contract Greeter {}
   ",
        )
        .unwrap();

    project
        .add_source(
            "tokens/Greeter",
            r"
    pragma solidity ^0.8.10;

    contract Greeter {}
   ",
        )
        .unwrap();

    let compiled = project.compile().unwrap();
    compiled.assert_success();

    let artifacts = compiled.artifacts().count();
    assert_eq!(artifacts, 2);

    // nothing to compile
    let compiled = project.compile().unwrap();
    assert!(compiled.is_unchanged());
    let artifacts = compiled.artifacts().count();
    assert_eq!(artifacts, 2);

    let cache = CompilerCache::<SolcSettings>::read(project.cache_path()).unwrap();

    let mut source_files = cache.files.keys().cloned().collect::<Vec<_>>();
    source_files.sort_unstable();

    assert_eq!(
        source_files,
        vec![PathBuf::from("src/Greeter.sol"), PathBuf::from("src/tokens/Greeter.sol"),]
    );

    let mut artifacts = project.artifacts_snapshot().unwrap().artifacts;
    artifacts.strip_prefix_all(&project.paths().artifacts);

    assert_eq!(artifacts.len(), 2);
    let mut artifact_files = artifacts.artifact_files().map(|f| f.file.clone()).collect::<Vec<_>>();
    artifact_files.sort_unstable();

    assert_eq!(
        artifact_files,
        vec![
            PathBuf::from("Greeter.sol/Greeter.json"),
            PathBuf::from("tokens/Greeter.sol/Greeter.json"),
        ]
    );
}

// <https://github.com/foundry-rs/foundry/issues/2843>
#[rstest]
#[case::solc(MultiCompiler::default())]
#[case::resolc(resolc())]
fn can_handle_conflicting_files_recompile(#[case] compiler: MultiCompiler) {
    let mut project = TempProject::<MultiCompiler>::dapptools().unwrap();
    project.project_mut().compiler = compiler;

    project
        .add_source(
            "A",
            r"
    pragma solidity ^0.8.10;

    contract A {
            function foo() public{}
    }
   ",
        )
        .unwrap();

    project
        .add_source(
            "inner/A",
            r"
    pragma solidity ^0.8.10;

    contract A {
            function bar() public{}
    }
   ",
        )
        .unwrap();

    let compiled = project.compile().unwrap();
    compiled.assert_success();

    let artifacts = compiled.artifacts().count();
    assert_eq!(artifacts, 2);

    // nothing to compile
    let compiled = project.compile().unwrap();
    assert!(compiled.is_unchanged());
    let artifacts = compiled.artifacts().count();
    assert_eq!(artifacts, 2);

    let cache = CompilerCache::<SolcSettings>::read(project.cache_path()).unwrap();

    let mut source_files = cache.files.keys().cloned().collect::<Vec<_>>();
    source_files.sort_unstable();

    assert_eq!(source_files, vec![PathBuf::from("src/A.sol"), PathBuf::from("src/inner/A.sol"),]);

    let mut artifacts =
        project.artifacts_snapshot().unwrap().artifacts.into_stripped_file_prefixes(project.root());
    artifacts.strip_prefix_all(&project.paths().artifacts);

    assert_eq!(artifacts.len(), 2);
    let mut artifact_files = artifacts.artifact_files().map(|f| f.file.clone()).collect::<Vec<_>>();
    artifact_files.sort_unstable();

    let expected_files = vec![PathBuf::from("A.sol/A.json"), PathBuf::from("inner/A.sol/A.json")];
    assert_eq!(artifact_files, expected_files);

    // overwrite conflicting nested file, effectively changing it
    project
        .add_source(
            "inner/A",
            r"
    pragma solidity ^0.8.10;
    contract A {
    function bar() public{}
    function baz() public{}
    }
   ",
        )
        .unwrap();

    let compiled = project.compile().unwrap();
    compiled.assert_success();

    let mut recompiled_artifacts =
        project.artifacts_snapshot().unwrap().artifacts.into_stripped_file_prefixes(project.root());
    recompiled_artifacts.strip_prefix_all(&project.paths().artifacts);

    assert_eq!(recompiled_artifacts.len(), 2);
    let mut artifact_files =
        recompiled_artifacts.artifact_files().map(|f| f.file.clone()).collect::<Vec<_>>();
    artifact_files.sort_unstable();
    assert_eq!(artifact_files, expected_files);

    // ensure that `a.sol/A.json` is unchanged
    let outer = artifacts.find("src/A.sol".as_ref(), "A").unwrap();
    let outer_recompiled = recompiled_artifacts.find("src/A.sol".as_ref(), "A").unwrap();
    assert_eq!(outer, outer_recompiled);

    let inner_recompiled = recompiled_artifacts.find("src/inner/A.sol".as_ref(), "A").unwrap();
    assert!(inner_recompiled.get_abi().unwrap().functions.contains_key("baz"));
}

// <https://github.com/foundry-rs/foundry/issues/2843>
#[rstest]
#[case::solc(MultiCompiler::default())]
#[case::resolc(resolc())]
fn can_handle_conflicting_files_case_sensitive_recompile(#[case] compiler: MultiCompiler) {
    let mut project = TempProject::<MultiCompiler>::dapptools().unwrap();
    project.project_mut().compiler = compiler;

    project
        .add_source(
            "a",
            r"
    pragma solidity ^0.8.10;

    contract A {
            function foo() public{}
    }
   ",
        )
        .unwrap();

    project
        .add_source(
            "inner/A",
            r"
    pragma solidity ^0.8.10;

    contract A {
            function bar() public{}
    }
   ",
        )
        .unwrap();

    let compiled = project.compile().unwrap();
    compiled.assert_success();

    let artifacts = compiled.artifacts().count();
    assert_eq!(artifacts, 2);

    // nothing to compile
    let compiled = project.compile().unwrap();
    assert!(compiled.is_unchanged());
    let artifacts = compiled.artifacts().count();
    assert_eq!(artifacts, 2);

    let cache = CompilerCache::<SolcSettings>::read(project.cache_path()).unwrap();

    let mut source_files = cache.files.keys().cloned().collect::<Vec<_>>();
    source_files.sort_unstable();

    assert_eq!(source_files, vec![PathBuf::from("src/a.sol"), PathBuf::from("src/inner/A.sol"),]);

    let mut artifacts =
        project.artifacts_snapshot().unwrap().artifacts.into_stripped_file_prefixes(project.root());
    artifacts.strip_prefix_all(&project.paths().artifacts);

    assert_eq!(artifacts.len(), 2);
    let mut artifact_files = artifacts.artifact_files().map(|f| f.file.clone()).collect::<Vec<_>>();
    artifact_files.sort_unstable();

    let expected_files = vec![PathBuf::from("a.sol/A.json"), PathBuf::from("inner/A.sol/A.json")];
    assert_eq!(artifact_files, expected_files);

    // overwrite conflicting nested file, effectively changing it
    project
        .add_source(
            "inner/A",
            r"
    pragma solidity ^0.8.10;
    contract A {
    function bar() public{}
    function baz() public{}
    }
   ",
        )
        .unwrap();

    let compiled = project.compile().unwrap();
    compiled.assert_success();

    let mut recompiled_artifacts =
        project.artifacts_snapshot().unwrap().artifacts.into_stripped_file_prefixes(project.root());
    recompiled_artifacts.strip_prefix_all(&project.paths().artifacts);

    assert_eq!(recompiled_artifacts.len(), 2);
    let mut artifact_files =
        recompiled_artifacts.artifact_files().map(|f| f.file.clone()).collect::<Vec<_>>();
    artifact_files.sort_unstable();
    assert_eq!(artifact_files, expected_files);

    // ensure that `a.sol/A.json` is unchanged
    let outer = artifacts.find("src/a.sol".as_ref(), "A").unwrap();
    let outer_recompiled = recompiled_artifacts.find("src/a.sol".as_ref(), "A").unwrap();
    assert_eq!(outer, outer_recompiled);

    let inner_recompiled = recompiled_artifacts.find("src/inner/A.sol".as_ref(), "A").unwrap();
    assert!(inner_recompiled.get_abi().unwrap().functions.contains_key("baz"));
}

#[rstest]
#[case::solc(MultiCompiler::default())]
#[ignore]
#[case::resolc(resolc())]
fn can_checkout_repo(#[case] compiler: MultiCompiler) {
    let mut project = TempProject::checkout("transmissions11/solmate").unwrap();
    project.project_mut().compiler = compiler;

    let compiled = project.compile().unwrap();
    compiled.assert_success();
    let _artifacts = project.artifacts_snapshot().unwrap();
}

#[rstest]
#[case::solc(MultiCompiler::default())]
#[case::resolc(resolc())]
fn can_detect_config_changes(#[case] compiler: MultiCompiler) {
    let mut project = TempProject::<MultiCompiler>::dapptools().unwrap();
    project.project_mut().compiler = compiler;

    let remapping = project.paths().libraries[0].join("remapping");
    project
        .paths_mut()
        .remappings
        .push(Remapping::from_str(&format!("remapping/={}/", remapping.display())).unwrap());

    project
        .add_source(
            "Foo",
            r#"
    pragma solidity ^0.8.10;
    import "remapping/Bar.sol";

    contract Foo {}
   "#,
        )
        .unwrap();
    project
        .add_lib(
            "remapping/Bar",
            r"
    pragma solidity ^0.8.10;

    contract Bar {}
    ",
        )
        .unwrap();

    let compiled = project.compile().unwrap();
    compiled.assert_success();

    let cache_before =
        CompilerCache::<MultiCompilerSettings>::read(&project.paths().cache).unwrap();
    assert_eq!(cache_before.files.len(), 2);

    // nothing to compile
    let compiled = project.compile().unwrap();
    assert!(compiled.is_unchanged());

    project.project_mut().settings.solc.settings.optimizer.enabled = Some(true);

    let compiled = project.compile().unwrap();
    compiled.assert_success();
    assert!(!compiled.is_unchanged());

    let cache_after = CompilerCache::<MultiCompilerSettings>::read(&project.paths().cache).unwrap();
    assert_ne!(cache_before, cache_after);
}

#[rstest]
#[case::solc(MultiCompiler::default())]
#[case::resolc(resolc())]
fn can_add_basic_contract_and_library(#[case] compiler: MultiCompiler) {
    let mut project = TempProject::<MultiCompiler>::dapptools().unwrap();
    project.project_mut().compiler = compiler;

    let remapping = project.paths().libraries[0].join("remapping");
    project
        .paths_mut()
        .remappings
        .push(Remapping::from_str(&format!("remapping/={}/", remapping.display())).unwrap());

    let src = project.add_basic_source("Foo.sol", "^0.8.0").unwrap();

    let lib = project.add_basic_source("Bar", "^0.8.0").unwrap();

    let graph = Graph::<MultiCompilerParsedSource>::resolve(project.paths()).unwrap();
    assert_eq!(graph.files().len(), 2);
    assert!(graph.files().contains_key(&src));
    assert!(graph.files().contains_key(&lib));

    let compiled = project.compile().unwrap();
    compiled.assert_success();
    assert!(compiled.find_first("Foo").is_some());
    assert!(compiled.find_first("Bar").is_some());
}

// <https://github.com/foundry-rs/foundry/issues/2706>
#[rstest]
#[case::solc(MultiCompiler::default())]
#[ignore]
#[case::resolc(resolc())]
fn can_handle_nested_absolute_imports(#[case] compiler: MultiCompiler) {
    let mut project = TempProject::<MultiCompiler>::dapptools().unwrap();
    project.project_mut().compiler = compiler;

    let remapping = project.paths().libraries[0].join("myDepdendency");
    project
        .paths_mut()
        .remappings
        .push(Remapping::from_str(&format!("myDepdendency/={}/", remapping.display())).unwrap());

    project
        .add_lib(
            "myDepdendency/src/interfaces/IConfig.sol",
            r"
    pragma solidity ^0.8.10;

    interface IConfig {}
   ",
        )
        .unwrap();

    project
        .add_lib(
            "myDepdendency/src/Config.sol",
            r#"
    pragma solidity ^0.8.10;
    import "src/interfaces/IConfig.sol";

    contract Config {}
   "#,
        )
        .unwrap();

    project
        .add_source(
            "Greeter",
            r#"
    pragma solidity ^0.8.10;
    import "myDepdendency/src/Config.sol";

    contract Greeter {}
   "#,
        )
        .unwrap();

    let compiled = project.compile().unwrap();
    compiled.assert_success();
    assert!(compiled.find_first("Greeter").is_some());
    assert!(compiled.find_first("Config").is_some());
    assert!(compiled.find_first("IConfig").is_some());
}

#[rstest]
#[case::solc(MultiCompiler::default())]
#[ignore]
#[case::resolc(resolc())]
fn can_handle_nested_test_absolute_imports(#[case] compiler: MultiCompiler) {
    let mut project = TempProject::<MultiCompiler>::dapptools().unwrap();
    project.project_mut().compiler = compiler;

    project
        .add_source(
            "Contract.sol",
            r"
// SPDX-License-Identifier: UNLICENSED
pragma solidity =0.8.13;

library Library {
    function f(uint256 a, uint256 b) public pure returns (uint256) {
        return a + b;
    }
}

contract Contract {
    uint256 c;

    constructor() {
        c = Library.f(1, 2);
    }
}
   ",
        )
        .unwrap();

    project
        .add_test(
            "Contract.t.sol",
            r#"
// SPDX-License-Identifier: UNLICENSED
pragma solidity =0.8.13;

import "src/Contract.sol";

contract ContractTest {
    function setUp() public {
    }

    function test() public {
        new Contract();
    }
}
   "#,
        )
        .unwrap();

    let compiled = project.compile().unwrap();
    compiled.assert_success();
    assert!(compiled.find_first("Contract").is_some());
}

// This is a repro and a regression test for https://github.com/foundry-rs/compilers/pull/45
#[rstest]
#[case::solc(MultiCompiler::default())]
#[case::resolc(resolc())]
fn dirty_files_discovery(#[case] compiler: MultiCompiler) {
    let mut project = TempProject::<MultiCompiler>::dapptools().unwrap();
    project.project_mut().compiler = compiler;

    project
        .add_source(
            "D.sol",
            r"
pragma solidity 0.8.23;
contract D {
    function foo() internal pure returns (uint256) {
        return 1;
    }
}
   ",
        )
        .unwrap();

    project
        .add_source("A.sol", "pragma solidity ^0.8.10; import './C.sol'; contract A is D {}")
        .unwrap();
    project
        .add_source("B.sol", "pragma solidity ^0.8.10; import './A.sol'; contract B is D {}")
        .unwrap();
    project
        .add_source("C.sol", "pragma solidity ^0.8.10; import './D.sol'; contract C is D {}")
        .unwrap();

    project.compile().unwrap();

    // Change D.sol so it becomes dirty
    project
        .add_source(
            "D.sol",
            r"
pragma solidity 0.8.23;
contract D {
    function foo() internal pure returns (uint256) {
        return 2;
    }
}
   ",
        )
        .unwrap();

    let output = project.compile().unwrap();

    // Check that all contracts were recompiled
    assert_eq!(output.compiled_artifacts().len(), 4);
}

// TODO: NOT working
#[rstest]
#[case::solc(MultiCompiler::default())]
#[case::resolc(resolc())]
#[ignore]
fn test_deterministic_metadata(#[case] compiler: MultiCompiler) {
    let tmp_dir = tempfile::tempdir().unwrap();
    let root = tmp_dir.path();
    let orig_root = Path::new(env!("CARGO_MANIFEST_DIR")).join("../../test-data/dapp-sample");
    copy_dir_all(&orig_root, tmp_dir.path()).unwrap();

    let paths = ProjectPathsConfig::builder().root(root).build().unwrap();
    let project = Project::builder().paths(paths).build(compiler).unwrap();

    let compiled = project.compile().unwrap();
    compiled.assert_success();
    let artifact = compiled.find_first("DappTest").unwrap();

    let bytecode = artifact.bytecode.as_ref().unwrap().bytes().unwrap().clone();
    let expected_bytecode = Bytes::from_str(
        &std::fs::read_to_string(
            Path::new(env!("CARGO_MANIFEST_DIR")).join("../../test-data/dapp-test-bytecode.txt"),
        )
        .unwrap(),
    )
    .unwrap();
    assert_eq!(bytecode, expected_bytecode);
}

#[test]
fn can_compile_vyper_with_cache() {
    let tmp_dir = tempfile::tempdir().unwrap();
    let root = tmp_dir.path();
    let cache = root.join("cache").join(SOLIDITY_FILES_CACHE_FILENAME);

    let manifest_dir = Path::new(env!("CARGO_MANIFEST_DIR"));
    let orig_root = manifest_dir.join("../../test-data/vyper-sample");
    copy_dir_all(&orig_root, tmp_dir.path()).unwrap();

    let paths = ProjectPathsConfig::builder()
        .cache(cache)
        .sources(root.join("src"))
        .artifacts(root.join("out"))
        .root(root)
        .build::<VyperLanguage>()
        .unwrap();

    let settings = VyperSettings {
        output_selection: OutputSelection::default_output_selection(),
        ..Default::default()
    };

    // first compile
    let project = ProjectBuilder::<Vyper>::new(Default::default())
        .settings(settings)
        .paths(paths)
        .build(VYPER.clone())
        .unwrap();

    let compiled = project.compile().unwrap();
    compiled.assert_success();
    assert!(compiled.find_first("Counter").is_some());
    compiled.assert_success();

    // cache is used when nothing to compile
    let compiled = project.compile().unwrap();
    compiled.assert_success();
    assert!(compiled.find_first("Counter").is_some());
    assert!(compiled.is_unchanged());

    // deleted artifacts cause recompile even with cache
    std::fs::remove_dir_all(project.artifacts_path()).unwrap();
    let compiled = project.compile().unwrap();
    compiled.assert_success();
    assert!(compiled.find_first("Counter").is_some());
    assert!(!compiled.is_unchanged());
}

#[rstest]
#[case::solc(MultiCompiler::default())]
#[ignore]
#[case::resolc(resolc())]
fn yul_remappings_ignored(#[case] compiler: MultiCompiler) {
    let root = Path::new(env!("CARGO_MANIFEST_DIR")).join("../../test-data/yul-sample");
    // Add dummy remapping.
    let paths = ProjectPathsConfig::builder().sources(root.clone()).remapping(Remapping {
        context: None,
        name: "@openzeppelin".to_string(),
        path: root.to_string_lossy().to_string(),
    });
    let mut project = TempProject::<MultiCompiler, ConfigurableArtifacts>::new(paths).unwrap();
    project.project_mut().compiler = compiler;

    let compiled = project.compile().unwrap();
    compiled.assert_success();
}

#[test]
fn test_vyper_imports() {
    let root = Path::new(env!("CARGO_MANIFEST_DIR")).join("../../test-data/vyper-imports");

    let paths = ProjectPathsConfig::builder()
        .sources(root.join("src"))
        .root(root)
        .build::<VyperLanguage>()
        .unwrap();

    let settings = VyperSettings {
        output_selection: OutputSelection::default_output_selection(),
        ..Default::default()
    };

    let project = ProjectBuilder::<Vyper>::new(Default::default())
        .settings(settings)
        .paths(paths)
        .no_artifacts()
        .build(VYPER.clone())
        .unwrap();

    project.compile().unwrap().assert_success();
}

#[rstest]
#[case::solc(MultiCompiler::default())]
#[case::resolc(resolc())]
fn test_can_compile_multi(#[case] compiler: MultiCompiler) {
    let root =
        canonicalize(Path::new(env!("CARGO_MANIFEST_DIR")).join("../../test-data/multi-sample"))
            .unwrap();

    let paths = ProjectPathsConfig::builder()
        .sources(root.join("src"))
        .root(&root)
        .build::<MultiCompilerLanguage>()
        .unwrap();

    let settings = MultiCompilerSettings {
        vyper: VyperSettings {
            output_selection: OutputSelection::default_output_selection(),
            ..Default::default()
        },
        solc: Default::default(),
    };

    let compiler = MultiCompiler { solidity: compiler.solidity, vyper: Some(VYPER.clone()) };

    let project = ProjectBuilder::<MultiCompiler>::new(Default::default())
        .settings(settings)
        .paths(paths)
        .no_artifacts()
        .build(compiler)
        .unwrap();

    let compiled = project.compile().unwrap();
    compiled.assert_success();
    assert!(compiled.find(&root.join("src/Counter.sol"), "Counter").is_some());
    assert!(compiled.find(&root.join("src/Counter.vy"), "Counter").is_some());
}

// This is a reproduction of https://github.com/foundry-rs/compilers/issues/47
#[test]
fn remapping_trailing_slash_issue47() {
    use std::sync::Arc;

    use foundry_compilers_artifacts::{EvmVersion, Source, Sources};

    let mut sources = Sources::new();
    sources.insert(
        PathBuf::from("./C.sol"),
        Source {
            content: Arc::new(r#"import "@project/D.sol"; contract C {}"#.to_string()),
            kind: Default::default(),
        },
    );
    sources.insert(
        PathBuf::from("./D.sol"),
        Source { content: Arc::new(r#"contract D {}"#.to_string()), kind: Default::default() },
    );

    let mut settings = Settings { evm_version: Some(EvmVersion::Byzantium), ..Default::default() };
    settings.remappings.push(Remapping {
        context: None,
        name: "@project".into(),
        path: ".".into(),
    });
    let input = SolcInput { language: SolcLanguage::Solidity, sources, settings };
    let compiler = Solc::find_or_install(&Version::new(0, 6, 8)).unwrap();
    let output = compiler.compile_exact(&input).unwrap();
    assert!(!output.has_error());
}

#[rstest]
#[case::solc(MultiCompiler::default())]
#[case::resolc(resolc())]
fn test_settings_restrictions(#[case] compiler: MultiCompiler) {
    let mut project = TempProject::<MultiCompiler>::dapptools().unwrap();
    project.project_mut().compiler = compiler;

    // default EVM version is Paris, Cancun contract won't compile
    project.project_mut().settings.solc.evm_version = Some(EvmVersion::Paris);

    let common_path = project.add_source("Common.sol", "").unwrap();

    let cancun_path = project
        .add_source(
            "Cancun.sol",
            r#"
import "./Common.sol";

contract TransientContract {
    function lock()public {
        assembly {
            tstore(0, 1)
        }
    }
}"#,
        )
        .unwrap();

    let cancun_importer_path =
        project.add_source("CancunImporter.sol", "import \"./Cancun.sol\";").unwrap();
    let simple_path = project
        .add_source(
            "Simple.sol",
            r#"
import "./Common.sol";

contract SimpleContract {}
"#,
        )
        .unwrap();

    // Add config with Cancun enabled
    let mut cancun_settings = project.project().settings.clone();
    cancun_settings.solc.evm_version = Some(EvmVersion::Cancun);
    project.project_mut().additional_settings.insert("cancun".to_string(), cancun_settings);

    let cancun_restriction = RestrictionsWithVersion {
        restrictions: MultiCompilerRestrictions {
            solc: SolcRestrictions {
                evm_version: Restriction { min: Some(EvmVersion::Cancun), ..Default::default() },
                ..Default::default()
            },
            ..Default::default()
        },
        version: None,
    };

    // Restrict compiling Cancun contract to Cancun EVM version
    project.project_mut().restrictions.insert(cancun_path.clone(), cancun_restriction);

    let output = project.compile().unwrap();

    output.assert_success();

    let artifacts = output
        .artifact_ids()
        .map(|(id, _)| (id.profile, id.source))
        .collect::<BTreeSet<_>>()
        .into_iter()
        .collect::<Vec<_>>();

    assert_eq!(
        artifacts,
        vec![
            ("cancun".to_string(), cancun_path),
            ("cancun".to_string(), cancun_importer_path),
            ("cancun".to_string(), common_path.clone()),
            ("default".to_string(), common_path),
            ("default".to_string(), simple_path),
        ]
    );
}

// <https://github.com/foundry-rs/foundry/issues/9876>
#[rstest]
#[case::solc(MultiCompiler::default())]
#[case::resolc(resolc())]
fn can_flatten_top_level_event_declaration(#[case] compiler: MultiCompiler) {
    let mut project = TempProject::<MultiCompiler>::dapptools().unwrap();
    project.project_mut().compiler = compiler;

    let target = project
        .add_source(
            "A",
            r#"pragma solidity ^0.8.10;
import "./B.sol";
contract A { }
"#,
        )
        .unwrap();

    project
        .add_source(
            "B",
            r#"
event TestEvent();
"#,
        )
        .unwrap();

    test_flatteners(&project, &target, |result| {
        assert_eq!(
            result,
            r"pragma solidity ^0.8.10;

// src/B.sol

event TestEvent();

// src/A.sol

contract A { }
"
        );
    });
}

#[test]
<<<<<<< HEAD
fn can_preprocess() {
    #[derive(Debug)]
    struct SimplePreprocessor(tempfile::NamedTempFile);

    impl Preprocessor<MultiCompiler> for SimplePreprocessor {
        fn preprocess(
            &self,
            _compiler: &MultiCompiler,
            input: &mut MultiCompilerInput,
            _paths: &ProjectPathsConfig<MultiCompilerLanguage>,
            mocks: &mut HashSet<PathBuf>,
        ) -> foundry_compilers::error::Result<()> {
            let MultiCompilerInput::Solc(input) = input else {
                return Ok(());
            };
            for src in input.input.sources.values_mut() {
                src.content = src.content.replace("++", "--").into();
            }
            mocks.insert(self.0.path().to_path_buf());
            Ok(())
        }
    }

    let root =
        canonicalize(Path::new(env!("CARGO_MANIFEST_DIR")).join("../../test-data/preprocessor"))
            .unwrap();

    let project = TempProject::<MultiCompiler>::dapptools().unwrap();
    project.copy_project_from(&root).unwrap();
    let r = ProjectCompiler::new(project.project())
        .unwrap()
        .with_preprocessor(SimplePreprocessor(tempfile::NamedTempFile::new().unwrap()))
        .compile();

    let compiled = match r {
        Ok(compiled) => compiled,
        Err(e) => panic!("failed to compile: {e}"),
    };
    compiled.assert_success();
    assert!(!compiled.is_unchanged());
=======
fn can_compile_with_right_output() {
    let root = Path::new(env!("CARGO_MANIFEST_DIR")).join("../../test-data/dapp-sample");
    let paths = ProjectPathsConfig::builder().sources(root.join("src")).lib(root.join("lib"));
    let mut project = TempProject::<MultiCompiler, ConfigurableArtifacts>::new(paths).unwrap();

    project.project_mut().compiler = resolc();
    let compiled = project.compile().unwrap();
    let artifact = compiled.find_first("Dapp").unwrap();
    assert!(artifact
        .bytecode
        .clone()
        .unwrap()
        .object
        .as_bytes()
        .unwrap()
        .to_string()
        .starts_with("0x50564d"));
>>>>>>> 9852b64e
}<|MERGE_RESOLUTION|>--- conflicted
+++ resolved
@@ -15,12 +15,8 @@
     },
     flatten::Flattener,
     info::ContractInfo,
-<<<<<<< HEAD
-    multi::{MultiCompilerInput, MultiCompilerRestrictions},
+    multi::{MultiCompilerInput, MultiCompilerRestrictions, SolidityCompiler},
     project::{Preprocessor, ProjectCompiler},
-=======
-    multi::{MultiCompilerRestrictions, SolidityCompiler},
->>>>>>> 9852b64e
     project_util::*,
     solc::{Restriction, SolcRestrictions, SolcSettings},
     take_solc_installer_lock, Artifact, ConfigurableArtifacts, ExtraOutputValues, Graph, Project,
@@ -4545,7 +4541,6 @@
 }
 
 #[test]
-<<<<<<< HEAD
 fn can_preprocess() {
     #[derive(Debug)]
     struct SimplePreprocessor(tempfile::NamedTempFile);
@@ -4586,7 +4581,9 @@
     };
     compiled.assert_success();
     assert!(!compiled.is_unchanged());
-=======
+}
+
+#[test]
 fn can_compile_with_right_output() {
     let root = Path::new(env!("CARGO_MANIFEST_DIR")).join("../../test-data/dapp-sample");
     let paths = ProjectPathsConfig::builder().sources(root.join("src")).lib(root.join("lib"));
@@ -4604,5 +4601,4 @@
         .unwrap()
         .to_string()
         .starts_with("0x50564d"));
->>>>>>> 9852b64e
 }