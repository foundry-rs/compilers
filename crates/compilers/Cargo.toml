[package]
name = "foundry-compilers"
description = "Compiler abstraction and Foundry project implementation"

version.workspace = true
edition.workspace = true
rust-version.workspace = true
authors.workspace = true
license.workspace = true
homepage.workspace = true
repository.workspace = true
exclude.workspace = true

[lints]
workspace = true

[dependencies]
foundry-compilers-artifacts = { workspace = true, features = [
    "checksum",
    "walkdir",
    "rayon",
] }
foundry-compilers-core = { workspace = true, features = ["hasher", "regex"] }
serde.workspace = true
semver.workspace = true
alloy-primitives.workspace = true
serde_json.workspace = true
tracing.workspace = true
alloy-json-abi.workspace = true
rayon.workspace = true
thiserror.workspace = true
path-slash.workspace = true
yansi.workspace = true
solar-parse.workspace = true
solar-sema.workspace = true
futures-util = { workspace = true, optional = true }
tokio = { workspace = true, optional = true }

auto_impl = "1"
winnow = "0.7"
dyn-clone = "1"
derive_more = { version = "1", features = ["debug"] }
home = "0.5"
dirs = "6.0"
itertools = ">=0.13, <=0.14"

# project-util
tempfile = { version = "3.20", optional = true }
fs_extra = { version = "1.3", optional = true }
rand = { version = "0.8", optional = true }

# svm
svm = { workspace = true, optional = true }
svm-builds = { package = "svm-rs-builds", version = "0.5", default-features = false, optional = true }
sha2 = { version = "0.10", default-features = false, optional = true }


# rvm
rvm = { workspace = true, default-features = false }
revive-solc-json-interface = { workspace = true, default-features = false }

[dev-dependencies]
tracing-subscriber = { version = "0.3", default-features = false, features = [
    "env-filter",
    "fmt",
] }
similar-asserts.workspace = true
fd-lock = "4.0.4"
tokio = { version = "1.46", features = ["rt-multi-thread", "macros"] }
reqwest = "0.12"
<<<<<<< HEAD
tempfile = "3.18"
=======
tempfile = "3.20"
>>>>>>> fea24308
snapbox.workspace = true
foundry-compilers-core = { workspace = true, features = ["test-utils"] }
rstest = "0.24.0"
flate2 = "1.1.0"
tar = "0.4.44"
zip = "2.2.3"

[features]
default = ["rustls"]
test-utils = []

full = ["async", "svm-solc"]

# Adds extra `async` methods using `tokio` to some types.
async = [
    "dep:futures-util",
    "dep:tokio",
    "tokio/fs",
    "tokio/process",
    "tokio/io-util",
    "foundry-compilers-artifacts/async",
    "foundry-compilers-core/async",
]
# Enables `svm` to auto-detect and manage `solc` builds.
svm-solc = [
    "dep:svm",
    "dep:svm-builds",
    "dep:sha2",
    "dep:tokio",
    "foundry-compilers-core/svm-solc",
]
# Utilities for creating and testing project workspaces.
project-util = [
    "dep:tempfile",
    "dep:fs_extra",
    "dep:rand",
    "svm-solc",
    "foundry-compilers-core/project-util",
]

rustls = ["svm?/rustls"]
openssl = ["svm?/openssl"]

[[test]]
name = "project"
path = "tests/project.rs"
required-features = ["full", "project-util", "test-utils"]

[[test]]
name = "mocked"
path = "tests/mocked.rs"
required-features = ["full", "project-util"]<|MERGE_RESOLUTION|>--- conflicted
+++ resolved
@@ -68,11 +68,7 @@
 fd-lock = "4.0.4"
 tokio = { version = "1.46", features = ["rt-multi-thread", "macros"] }
 reqwest = "0.12"
-<<<<<<< HEAD
-tempfile = "3.18"
-=======
 tempfile = "3.20"
->>>>>>> fea24308
 snapbox.workspace = true
 foundry-compilers-core = { workspace = true, features = ["test-utils"] }
 rstest = "0.24.0"
